# This is the simple Travis configuration, which is intended for use
# on applications which do not require cross-platform and
# multiple-GHC-version support. For more information and other
# options, see:
#
# https://docs.haskellstack.org/en/stable/travis_ci/
#
# Copy these contents into the root directory of your Github project in a file
# named .travis.yml

# Use new container infrastructure to enable caching
sudo: false

dist: trusty

# Do not choose a language; we provide our own build tools.
language: generic

matrix:
  include:
    - env: STACK_YAML=stack-travis-ghc-8.2.yaml GHCVER=8.2.1 FLAGS="--haddock --no-haddock-deps --flag toysolver:BuildToyFMF --flag toysolver:BuildSamplePrograms --flag toysolver:BuildMiscPrograms --flag toysolver:TestCBC --flag toysolver:TestGlpsol --flag toysolver:TestLPSolve --flag=toysolver:OpenCL" RELEASE=1
      compiler: ": #GHC 8.2.1"
      addons: {apt: {packages: [libgmp-dev,coinor-cbc,glpk-utils,lp-solve,c2hs,ocl-icd-opencl-dev]}}
    - env: STACK_YAML=stack-travis-ghc-8.2.yaml GHCVER=8.2.1 FLAGS="--flag toysolver:BuildToyFMF --flag toysolver:BuildSamplePrograms --flag toysolver:BuildMiscPrograms --flag=toysolver:OpenCL"
      compiler: ": #GHC 8.0.2"
      os: osx
    - env: STACK_YAML=stack-travis-ghc-8.0.yaml GHCVER=8.0.1 FLAGS="--coverage --flag toysolver:BuildToyFMF --flag toysolver:BuildSamplePrograms --flag toysolver:BuildMiscPrograms --flag toysolver:TestCBC --flag toysolver:TestGlpsol --flag toysolver:TestLPSolve --flag=toysolver:OpenCL" COVERAGE=1
      compiler: ": #GHC 8.0.2"
      addons: {apt: {packages: [libgmp-dev,coinor-cbc,glpk-utils,lp-solve,c2hs,ocl-icd-opencl-dev]}}
    - env: STACK_YAML=stack-travis-ghc-7.10.yaml GHCVER=7.10.3 FLAGS="--flag toysolver:BuildToyFMF --flag toysolver:BuildSamplePrograms --flag toysolver:BuildMiscPrograms --flag toysolver:TestCBC --flag toysolver:TestGlpsol --flag toysolver:TestLPSolve --flag=toysolver:OpenCL"
      compiler: ": #GHC 7.10.3"
      addons: {apt: {packages: [libgmp-dev,coinor-cbc,glpk-utils,lp-solve,c2hs,ocl-icd-opencl-dev]}}
    - env: STACK_YAML=stack-travis-ghc-7.8.yaml GHCVER=7.8.4 FLAGS="--flag toysolver:BuildSamplePrograms --flag toysolver:BuildMiscPrograms --flag toysolver:TestCBC --flag toysolver:TestGlpsol --flag toysolver:TestLPSolve --flag=toysolver:OpenCL"
      compiler: ": #GHC 7.8.4"
      addons: {apt: {packages: [libgmp-dev,coinor-cbc,glpk-utils,lp-solve,c2hs,ocl-icd-opencl-dev]}}

# Caching so the next build will be fast too.
cache:
  directories:
  - $HOME/.stack

before_install:
# Download and unpack the stack executable
- mkdir -p ~/.local/bin
- export PATH=$HOME/.local/bin:$PATH
- |
  if [ `uname` = "Darwin" ]; then
    travis_retry curl -L https://www.stackage.org/stack/osx-x86_64 | tar xz --strip-components=1 -C ~/.local/bin '*/stack'
  else
    travis_retry curl -L https://www.stackage.org/stack/linux-x86_64 | tar xz --wildcards --strip-components=1 -C ~/.local/bin '*/stack'
  fi  

install:
# Build dependencies
<<<<<<< HEAD
- stack --jobs 2 --no-terminal --install-ghc build --test --bench --only-dependencies $([ "$GHCVER" != "7.8.4" ] && echo "--flag toysolver:BuildToyFMF") --flag toysolver:BuildSamplePrograms --flag toysolver:BuildMiscPrograms --flag toysolver:TestCBC --flag toysolver:TestGlpsol --flag toysolver:TestLPSolve --flag=toysolver:OpenCL

script:
# Build the package, its tests, and its docs and run the tests
- stack --jobs 2 --no-terminal test --bench --no-run-benchmarks --haddock --no-haddock-deps --coverage $([ "$GHCVER" != "7.8.4" ] && echo "--flag toysolver:BuildToyFMF") --flag toysolver:BuildSamplePrograms --flag toysolver:BuildMiscPrograms --flag toysolver:TestCBC --flag toysolver:TestGlpsol --flag toysolver:TestLPSolve --flag=toysolver:OpenCL
=======
- stack --stack-yaml=$STACK_YAML --jobs 2 --no-terminal --install-ghc build --test --bench --only-dependencies $FLAGS

script:
# Build the package, its tests, and its docs and run the tests
- stack --stack-yaml=$STACK_YAML --jobs 2 --no-terminal test --bench --no-run-benchmarks $FLAGS
>>>>>>> 73483bda

after_script:
- "[ -n \"$COVERAGE\" ] && travis_retry curl -L https://github.com/rubik/stack-hpc-coveralls/releases/download/v0.0.4.0/shc-linux-x64-$GHCVER.tar.bz2 | tar -xj"
- "[ -n \"$COVERAGE\" ] && ./shc toysolver TestSuite TestPolynomial"

before_deploy:
- stack runghc --package turtle misc/build_artifacts.hs

deploy:
  provider: releases
  api_key:
    secure: "WhAyiMHX+EGKdlECuT7sEqTzHOWqmnDB2DSS370ugApFklj1k8yLUp4sC1myFAxaNJYAlWRWV9ciJO/+zi/SOEmFp4+JAiNNfwVokugjqc2qeqr5NG5EGH9hqv8Sp67LBGAmvmFRZuFZ2f/0hLaBmsI8++HJJG4IBCHlBhN+XCY="
  file_glob: true
  file: '*.tar.xz'
  skip_cleanup: true
  on:
    tags: true
    condition: "$RELEASE = 1"

notifications:
  webhooks:
    urls:
      - https://webhooks.gitter.im/e/d83a1749bd96e9513d76
    on_success: change  # options: [always|never|change] default: always
    on_failure: always  # options: [always|never|change] default: always
    on_start: never     # options: [always|never|change] default: always<|MERGE_RESOLUTION|>--- conflicted
+++ resolved
@@ -52,19 +52,11 @@
 
 install:
 # Build dependencies
-<<<<<<< HEAD
-- stack --jobs 2 --no-terminal --install-ghc build --test --bench --only-dependencies $([ "$GHCVER" != "7.8.4" ] && echo "--flag toysolver:BuildToyFMF") --flag toysolver:BuildSamplePrograms --flag toysolver:BuildMiscPrograms --flag toysolver:TestCBC --flag toysolver:TestGlpsol --flag toysolver:TestLPSolve --flag=toysolver:OpenCL
+- stack --jobs 2 --no-terminal --install-ghc build --test --bench --only-dependencies $FLAGS
 
 script:
 # Build the package, its tests, and its docs and run the tests
-- stack --jobs 2 --no-terminal test --bench --no-run-benchmarks --haddock --no-haddock-deps --coverage $([ "$GHCVER" != "7.8.4" ] && echo "--flag toysolver:BuildToyFMF") --flag toysolver:BuildSamplePrograms --flag toysolver:BuildMiscPrograms --flag toysolver:TestCBC --flag toysolver:TestGlpsol --flag toysolver:TestLPSolve --flag=toysolver:OpenCL
-=======
-- stack --stack-yaml=$STACK_YAML --jobs 2 --no-terminal --install-ghc build --test --bench --only-dependencies $FLAGS
-
-script:
-# Build the package, its tests, and its docs and run the tests
-- stack --stack-yaml=$STACK_YAML --jobs 2 --no-terminal test --bench --no-run-benchmarks $FLAGS
->>>>>>> 73483bda
+- stack --jobs 2 --no-terminal test --bench --no-run-benchmarks $FLAGS
 
 after_script:
 - "[ -n \"$COVERAGE\" ] && travis_retry curl -L https://github.com/rubik/stack-hpc-coveralls/releases/download/v0.0.4.0/shc-linux-x64-$GHCVER.tar.bz2 | tar -xj"
