--- conflicted
+++ resolved
@@ -25,17 +25,10 @@
 
 matrix:
   include:
-<<<<<<< HEAD
     - env: STACK_YAML=stack-ghc-8.10.yaml HADDOCK=1 SHC_GHCVER=8.0.1
-      compiler: ": #GHC 8.10.2"
+      compiler: ": #GHC 8.10.4"
     - env: STACK_YAML=stack-ghc-8.10.yaml
-      compiler: ": #GHC 8.10.2"
-=======
-    - env: STACK_YAML=stack-ghc-8.10.yaml RELEASE=1 HADDOCK=1 SHC_GHCVER=8.0.1
       compiler: ": #GHC 8.10.4"
-    - env: STACK_YAML=stack-ghc-8.10.yaml RELEASE=1
-      compiler: ": #GHC 8.10.4"
->>>>>>> 30992310
       os: osx
     #- env: STACK_YAML=stack-ghc-8.8.yaml
     #  compiler: ": #GHC 8.8.4"
