{-# OPTIONS_GHC -Wall -fno-warn-unused-do-bind #-}
{-# OPTIONS_HADDOCK show-extensions #-}
{-# LANGUAGE BangPatterns #-}
{-# LANGUAGE CPP #-}
{-# LANGUAGE DeriveDataTypeable #-}
{-# LANGUAGE InstanceSigs #-}
{-# LANGUAGE MultiParamTypeClasses #-}
{-# LANGUAGE RecursiveDo #-}
{-# LANGUAGE ScopedTypeVariables #-}
#ifdef __GLASGOW_HASKELL__
{-# LANGUAGE MagicHash #-}
{-# LANGUAGE UnboxedTuples #-}
#endif
#include "MachDeps.h"
-----------------------------------------------------------------------------
-- |
-- Module      :  ToySolver.SAT
-- Copyright   :  (c) Masahiro Sakai 2012-2014
-- License     :  BSD-style
--
-- Maintainer  :  masahiro.sakai@gmail.com
-- Stability   :  provisional
-- Portability :  non-portable
--
-- A CDCL SAT solver.
--
-- It follows the design of MiniSat and SAT4J.
--
-- See also:
--
-- * <http://hackage.haskell.org/package/funsat>
--
-- * <http://hackage.haskell.org/package/incremental-sat-solver>
--
-----------------------------------------------------------------------------
module ToySolver.SAT
  (
  -- * The @Solver@ type
    Solver
  , newSolver
  , newSolverWithConfig

  -- * Basic data structures
  , Var
  , Lit
  , literal
  , litNot
  , litVar
  , litPolarity
  , evalLit

  -- * Problem specification
  , newVar
  , newVars
  , newVars_
  , resizeVarCapacity
  -- ** Clauses
  , AddClause (..)
  , Clause
  , evalClause
  , PackedClause
  , packClause
  , unpackClause
  -- ** Cardinality constraints
  , AddCardinality (..)
  , AtLeast
  , Exactly
  , evalAtLeast
  , evalExactly

  -- ** (Linear) pseudo-boolean constraints
  , AddPBLin (..)
  , PBLinTerm
  , PBLinSum
  , PBLinAtLeast
  , PBLinExactly
  , evalPBLinSum
  , evalPBLinAtLeast
  , evalPBLinExactly
  -- ** XOR clauses
  , AddXORClause (..)
  , XORClause
  , evalXORClause
  -- ** Theory
  , setTheory

  -- * Solving
  , solve
  , solveWith
  , BudgetExceeded (..)
  , cancel
  , Canceled (..)

  -- * Extract results
  , IModel (..)
  , Model
  , getModel
  , getFailedAssumptions
  , getAssumptionsImplications

  -- * Solver configulation
  , module ToySolver.SAT.Config
  , getConfig
  , setConfig
  , modifyConfig
  , setVarPolarity
  , setLogger
  , setRandomGen
  , getRandomGen
  , setConfBudget

  -- * Read state
  , getNVars
  , getNConstraints
  , getNLearntConstraints
  , getVarFixed
  , getLitFixed
  , getFixedLiterals

  -- * Internal API
  , varBumpActivity
  , varDecayActivity
  ) where

import Prelude hiding (log)
import Control.Loop
import Control.Monad
import Control.Monad.IO.Class
import Control.Monad.Trans
import Control.Monad.Trans.Except
import Control.Exception
import Data.Array.IO
import Data.Array.Unsafe (unsafeFreeze)
import Data.Array.Base (unsafeRead, unsafeWrite)
import Data.Bits (xor) -- for defining 'combine' function
import Data.Coerce
import Data.Default.Class
import Data.Either
import Data.Function (on)
import Data.Hashable
import Data.HashSet (HashSet)
import qualified Data.HashSet as HashSet
import Data.IORef
import Data.Int
import Data.List
import Data.Maybe
import Data.Ord
import qualified Data.IntMap.Strict as IM
import qualified Data.IntSet as IS
import qualified Data.Set as Set
import ToySolver.Internal.Data.IOURef
import qualified ToySolver.Internal.Data.IndexedPriorityQueue as PQ
import qualified ToySolver.Internal.Data.Vec as Vec
import Data.Typeable
import System.Clock
import qualified System.Random.MWC as Rand
import Text.Printf

#ifdef __GLASGOW_HASKELL__
import GHC.Types (IO (..))
import GHC.Exts hiding (Constraint)
#endif

import ToySolver.Data.LBool
import ToySolver.SAT.Config
import ToySolver.SAT.Types
import ToySolver.SAT.TheorySolver
import ToySolver.Internal.Util (revMapM)

{--------------------------------------------------------------------
  LitArray
--------------------------------------------------------------------}

newtype LitArray = LitArray (IOUArray Int PackedLit) deriving (Eq)

newLitArray :: [Lit] -> IO LitArray
newLitArray lits = do
  let size = length lits
  liftM LitArray $ newListArray (0, size-1) (map packLit lits)

readLitArray :: LitArray -> Int -> IO Lit
readLitArray (LitArray a) i = liftM unpackLit $ unsafeRead a i
-- readLitArray (LitArray a) i = liftM unpackLit $ readArray a i

writeLitArray :: LitArray -> Int -> Lit -> IO ()
writeLitArray (LitArray a) i lit = unsafeWrite a i (packLit lit)
-- writeLitArray (LitArray a) i lit = writeArray a i (packLit lit)

getLits :: LitArray -> IO [Lit]
getLits (LitArray a) = liftM (map unpackLit) $ getElems a

getLitArraySize :: LitArray -> IO Int
getLitArraySize (LitArray a) = do
  (lb,ub) <- getBounds a
  assert (lb == 0) $ return ()
  return $! ub-lb+1

{--------------------------------------------------------------------
  internal data structures
--------------------------------------------------------------------}

type Level = Int

levelRoot :: Level
levelRoot = 0

litIndex :: Lit -> Int
litIndex l = 2 * (litVar l - 1) + (if litPolarity l then 1 else 0)

{-# INLINE varValue #-}
varValue :: Solver -> Var -> IO LBool
varValue solver v = liftM coerce $ Vec.unsafeRead (svVarValue solver) (v - 1)

{-# INLINE litValue #-}
litValue :: Solver -> Lit -> IO LBool
litValue solver !l = do
  -- litVar による heap allocation を避けるために、
  -- litPolarityによる分岐後にvarValueを呼ぶ。
  if litPolarity l then
    varValue solver l
  else do
    m <- varValue solver (negate l)
    return $! lnot m

getVarFixed :: Solver -> Var -> IO LBool
getVarFixed solver !v = do
  lv <- Vec.unsafeRead (svVarLevel solver) (v - 1)
  if lv == levelRoot then
    varValue solver v
  else
    return lUndef

getLitFixed :: Solver -> Lit -> IO LBool
getLitFixed solver !l = do
  -- litVar による heap allocation を避けるために、
  -- litPolarityによる分岐後にvarGetFixedを呼ぶ。
  if litPolarity l then
    getVarFixed solver l
  else do
    m <- getVarFixed solver (negate l)
    return $! lnot m

getNFixed :: Solver -> IO Int
getNFixed solver = do
  lv <- getDecisionLevel solver
  if lv == levelRoot then
    Vec.getSize (svTrail solver)
  else
    Vec.unsafeRead (svTrailLimit solver) 0

-- | it returns a set of literals that are fixed without any assumptions.
getFixedLiterals :: Solver -> IO [Lit]
getFixedLiterals solver = do
  n <- getNFixed solver
  revMapM (Vec.unsafeRead (svTrail solver)) [0..n-1]

varLevel :: Solver -> Var -> IO Level
varLevel solver !v = do
  val <- varValue solver v
  when (val == lUndef) $ error ("ToySolver.SAT.varLevel: unassigned var " ++ show v)
  Vec.unsafeRead (svVarLevel solver) (v - 1)

litLevel :: Solver -> Lit -> IO Level
litLevel solver l = varLevel solver (litVar l)

varReason :: Solver -> Var -> IO (Maybe SomeConstraintHandler)
varReason solver !v = do
  val <- varValue solver v
  when (val == lUndef) $ error ("ToySolver.SAT.varReason: unassigned var " ++ show v)
  Vec.unsafeRead (svVarReason solver) (v - 1)

varAssignNo :: Solver -> Var -> IO Int
varAssignNo solver !v = do
  val <- varValue solver v
  when (val == lUndef) $ error ("ToySolver.SAT.varAssignNo: unassigned var " ++ show v)
  Vec.unsafeRead (svVarTrailIndex solver) (v - 1)

-- | Solver instance
data Solver
  = Solver
  { svOk           :: !(IORef Bool)

  , svVarQueue     :: !PQ.PriorityQueue
  , svTrail        :: !(Vec.UVec Lit)
  , svTrailLimit   :: !(Vec.UVec Lit)
  , svTrailNPropagated :: !(IOURef Int)

  -- variable information
  , svVarValue      :: !(Vec.UVec Int8) -- should be 'Vec.UVec LBool' but it's difficult to define MArray instance
  , svVarPolarity   :: !(Vec.UVec Bool)
  , svVarActivity   :: !(Vec.UVec VarActivity)
  , svVarTrailIndex :: !(Vec.UVec Int)
  , svVarLevel      :: !(Vec.UVec Int)
  -- | will be invoked once when the variable is assigned
  , svVarWatches      :: !(Vec.Vec [SomeConstraintHandler])
  , svVarOnUnassigned :: !(Vec.Vec [SomeConstraintHandler])
  , svVarReason       :: !(Vec.Vec (Maybe SomeConstraintHandler))
  -- | exponential moving average estimate
  , svVarEMAScaled    :: !(Vec.UVec Double)
  -- | When v was last assigned
  , svVarWhenAssigned :: !(Vec.UVec Int)
  -- | The number of learnt clauses v participated in generating since Assigned.
  , svVarParticipated :: !(Vec.UVec Int)
  -- | The number of learnt clauses v reasoned in generating since Assigned.
  , svVarReasoned     :: !(Vec.UVec Int)

  -- | will be invoked when this literal is falsified
  , svLitWatches   :: !(Vec.Vec [SomeConstraintHandler])
  , svLitOccurList :: !(Vec.Vec (HashSet SomeConstraintHandler))

  , svConstrDB     :: !(IORef [SomeConstraintHandler])
  , svLearntDB     :: !(IORef (Int,[SomeConstraintHandler]))

  -- Theory
  , svTheorySolver  :: !(IORef (Maybe TheorySolver))
  , svTheoryChecked :: !(IOURef Int)

  -- Result
  , svModel        :: !(IORef (Maybe Model))
  , svFailedAssumptions :: !(IORef [Lit])
  , svAssumptionsImplications :: !(IORef LitSet)

  -- Statistics
  , svNDecision    :: !(IOURef Int)
  , svNRandomDecision :: !(IOURef Int)
  , svNConflict    :: !(IOURef Int)
  , svNRestart     :: !(IOURef Int)
  , svNLearntGC    :: !(IOURef Int)
  , svNRemovedConstr :: !(IOURef Int)

  -- Configulation
  , svConfig :: !(IORef Config)
  , svRandomGen  :: !(IORef Rand.GenIO)
  , svConfBudget :: !(IOURef Int)

  -- Logging
  , svLogger :: !(IORef (Maybe (String -> IO ())))
  , svStartWC    :: !(IORef TimeSpec)
  , svLastStatWC :: !(IORef TimeSpec)

  -- Working spaces
  , svCanceled        :: !(IORef Bool)
  , svAssumptions     :: !(Vec.UVec Lit)
  , svLearntLim       :: !(IORef Int)
  , svLearntLimAdjCnt :: !(IORef Int)
  , svLearntLimSeq    :: !(IORef [(Int,Int)])
  , svSeen :: !(Vec.UVec Bool)
  , svPBLearnt :: !(IORef (Maybe PBLinAtLeast))

  -- | Amount to bump next variable with.
  , svVarInc       :: !(IOURef Double)

  -- | Amount to bump next constraint with.
  , svConstrInc    :: !(IOURef Double)

  -- ERWA / LRB

  -- | step-size parameter α
  , svERWAStepSize :: !(IOURef Double)
  , svEMAScale :: !(IOURef Double)
  , svLearntCounter :: !(IOURef Int)
  }

markBad :: Solver -> IO ()
markBad solver = do
  writeIORef (svOk solver) False
  bcpClear solver

bcpDequeue :: Solver -> IO (Maybe Lit)
bcpDequeue solver = do
  n <- Vec.getSize (svTrail solver)
  m <- readIOURef (svTrailNPropagated solver)
  if m==n then
    return Nothing
  else do
    -- m < n
    lit <- Vec.unsafeRead (svTrail solver) m
    modifyIOURef (svTrailNPropagated solver) (+1)
    return (Just lit)

bcpIsEmpty :: Solver -> IO Bool
bcpIsEmpty solver = do
  p <- readIOURef (svTrailNPropagated solver)
  n <- Vec.getSize (svTrail solver)
  return $! n == p

bcpCheckEmpty :: Solver -> IO ()
bcpCheckEmpty solver = do
  empty <- bcpIsEmpty solver
  unless empty $
    error "BUG: BCP Queue should be empty at this point"

bcpClear :: Solver -> IO ()
bcpClear solver = do
  m <- Vec.getSize (svTrail solver)
  writeIOURef (svTrailNPropagated solver) m

assignBy :: Solver -> Lit -> SomeConstraintHandler -> IO Bool
assignBy solver lit c = do
  lv <- getDecisionLevel solver
  let !c2 = if lv == levelRoot
            then Nothing
            else Just c
  assign_ solver lit c2

assign :: Solver -> Lit -> IO Bool
assign solver lit = assign_ solver lit Nothing

assign_ :: Solver -> Lit -> Maybe SomeConstraintHandler -> IO Bool
assign_ solver !lit reason = assert (validLit lit) $ do
  let val = liftBool (litPolarity lit)

  val0 <- varValue solver (litVar lit)
  if val0 /= lUndef then do
    return $ val == val0
  else do
    idx <- Vec.getSize (svTrail solver)
    lv <- getDecisionLevel solver

    Vec.unsafeWrite (svVarValue solver) (litVar lit - 1) (coerce val)
    Vec.unsafeWrite (svVarTrailIndex solver) (litVar lit - 1) idx
    Vec.unsafeWrite (svVarLevel solver) (litVar lit - 1) lv
    Vec.unsafeWrite (svVarReason solver) (litVar lit - 1) reason
    Vec.unsafeWrite (svVarWhenAssigned solver) (litVar lit - 1) =<< readIOURef (svLearntCounter solver)
    Vec.unsafeWrite (svVarParticipated solver) (litVar lit - 1) 0
    Vec.unsafeWrite (svVarReasoned solver) (litVar lit - 1) 0

    Vec.push (svTrail solver) lit

    when debugMode $ logIO solver $ do
      let r = case reason of
                Nothing -> ""
                Just _ -> " by propagation"
      return $ printf "assign(level=%d): %d%s" lv lit r

    return True

unassign :: Solver -> Var -> IO ()
unassign solver !v = assert (validVar v) $ do
  val <- varValue solver v
  when (val == lUndef) $ error "unassign: should not happen"

  flag <- configEnablePhaseSaving <$> getConfig solver
  when flag $ Vec.unsafeWrite (svVarPolarity solver) (v - 1) $! fromJust (unliftBool val)

  Vec.unsafeWrite (svVarValue solver) (v - 1) (coerce lUndef)
  Vec.unsafeWrite (svVarTrailIndex solver) (v - 1) maxBound
  Vec.unsafeWrite (svVarLevel solver) (v - 1) maxBound
  Vec.unsafeWrite (svVarReason solver) (v - 1) Nothing

  -- ERWA / LRB computation
  interval <- do
    t2 <- readIOURef (svLearntCounter solver)
    t1 <- Vec.unsafeRead (svVarWhenAssigned solver) (v - 1)
    return (t2 - t1)
  -- Interval = 0 is possible due to restarts.
  when (interval > 0) $ do
    participated <- Vec.unsafeRead (svVarParticipated solver) (v - 1)
    reasoned <- Vec.unsafeRead (svVarReasoned solver) (v - 1)
    alpha <- readIOURef (svERWAStepSize solver)
    let learningRate = fromIntegral participated / fromIntegral interval
        reasonSideRate = fromIntegral reasoned / fromIntegral interval
    scale <- readIOURef (svEMAScale solver)
    -- ema := (1 - α)ema + α*r
    Vec.unsafeModify (svVarEMAScaled solver) (v - 1) (\orig -> (1 - alpha) * orig + alpha * scale * (learningRate + reasonSideRate))
    -- If v is assigned by random decision, it's possible that v is still in the queue.
    PQ.update (svVarQueue solver) v

  let !l = if val == lTrue then v else -v
  cs <- Vec.unsafeRead (svVarOnUnassigned solver) (v - 1)
  Vec.unsafeWrite (svVarOnUnassigned solver) (v - 1) []
  forM_ cs $ \c ->
    constrOnUnassigned solver c c l

  PQ.enqueue (svVarQueue solver) v

addOnUnassigned :: Solver -> SomeConstraintHandler -> Lit -> IO ()
addOnUnassigned solver constr !l = do
  val <- varValue solver (litVar l)
  when (val == lUndef) $ error "addOnUnassigned: should not happen"
  Vec.unsafeModify (svVarOnUnassigned solver) (litVar l - 1) (constr :)

-- | Register the constraint to be notified when the literal becames false.
watchLit :: Solver -> Lit -> SomeConstraintHandler -> IO ()
watchLit solver !lit c = Vec.unsafeModify (svLitWatches solver) (litIndex lit) (c : )

-- | Register the constraint to be notified when the variable is assigned.
watchVar :: Solver -> Var -> SomeConstraintHandler -> IO ()
watchVar solver !var c = Vec.unsafeModify (svVarWatches solver) (var - 1) (c :)

unwatchLit :: Solver -> Lit -> SomeConstraintHandler -> IO ()
unwatchLit solver !lit c = Vec.unsafeModify (svLitWatches solver) (litIndex lit) (delete c)

unwatchVar :: Solver -> Lit -> SomeConstraintHandler -> IO ()
unwatchVar solver !var c = Vec.unsafeModify (svVarWatches solver) (var - 1) (delete c)

addToDB :: ConstraintHandler c => Solver -> c -> IO ()
addToDB solver c = do
  let c2 = toConstraintHandler c
  modifyIORef (svConstrDB solver) (c2 : )
  when debugMode $ logIO solver $ do
    str <- showConstraintHandler c
    return $ printf "constraint %s is added" str

  b <- isPBRepresentable c
  when b $ do
    (lhs,_) <- toPBLinAtLeast c
    forM_ lhs $ \(_,lit) -> do
       Vec.unsafeModify (svLitOccurList solver) (litIndex lit) (HashSet.insert c2)

addToLearntDB :: ConstraintHandler c => Solver -> c -> IO ()
addToLearntDB solver c = do
  modifyIORef (svLearntDB solver) $ \(n,xs) -> (n+1, toConstraintHandler c : xs)
  when debugMode $ logIO solver $ do
    str <- showConstraintHandler c
    return $ printf "constraint %s is added" str

reduceDB :: Solver -> IO ()
reduceDB solver = do
  (_,cs) <- readIORef (svLearntDB solver)

  xs <- forM cs $ \c -> do
    p <- constrIsProtected solver c
    w <- constrWeight solver c
    actval <- constrReadActivity c
    return (c, (p, w*actval))

  -- Note that False <= True
  let ys = sortBy (comparing snd) xs
      (zs,ws) = splitAt (length ys `div` 2) ys

  let loop [] ret = return ret
      loop ((c,(isShort,_)) : rest) ret = do
        flag <- if isShort
                then return True
                else isLocked solver c
        if flag then
          loop rest (c:ret)
        else do
          detach solver c
          loop rest ret
  zs2 <- loop zs []

  let cs2 = zs2 ++ map fst ws
      n2 = length cs2

  -- log solver $ printf "learnt constraints deletion: %d -> %d" n n2
  writeIORef (svLearntDB solver) (n2,cs2)

type VarActivity = Double

varActivity :: Solver -> Var -> IO VarActivity
varActivity solver v = Vec.unsafeRead (svVarActivity solver) (v - 1)

varDecayActivity :: Solver -> IO ()
varDecayActivity solver = do
  d <- configVarDecay <$> getConfig solver
  modifyIOURef (svVarInc solver) (d*)

varBumpActivity :: Solver -> Var -> IO ()
varBumpActivity solver !v = do
  inc <- readIOURef (svVarInc solver)
  Vec.unsafeModify (svVarActivity solver) (v - 1) (+inc)
  conf <- getConfig solver
  when (configBranchingStrategy conf == BranchingVSIDS) $ do
    PQ.update (svVarQueue solver) v
  aval <- Vec.unsafeRead (svVarActivity solver) (v - 1)
  when (aval > 1e20) $
    -- Rescale
    varRescaleAllActivity solver

varRescaleAllActivity :: Solver -> IO ()
varRescaleAllActivity solver = do
  let a = svVarActivity solver
  n <- getNVars solver
  forLoop 0 (<n) (+1) $ \i ->
    Vec.unsafeModify a i (* 1e-20)
  modifyIOURef (svVarInc solver) (* 1e-20)

varEMAScaled :: Solver -> Var -> IO Double
varEMAScaled solver v = Vec.unsafeRead (svVarEMAScaled solver) (v - 1)

varIncrementParticipated :: Solver -> Var -> IO ()
varIncrementParticipated solver v = Vec.unsafeModify (svVarParticipated solver) (v - 1) (+1)

varIncrementReasoned :: Solver -> Var -> IO ()
varIncrementReasoned solver v = Vec.unsafeModify (svVarReasoned solver) (v - 1) (+1)

varEMADecay :: Solver -> IO ()
varEMADecay solver = do
  config <- getConfig solver

  alpha <- readIOURef (svERWAStepSize solver)
  let alphaMin = configERWAStepSizeMin config
  when (alpha > alphaMin) $ do
    writeIOURef (svERWAStepSize solver) (max alphaMin (alpha - configERWAStepSizeDec config))

  case configBranchingStrategy config of
    BranchingLRB -> do
      modifyIOURef (svEMAScale solver) (configEMADecay config *)
      scale <- readIOURef (svEMAScale solver)
      when (scale > 1e20) $ do
        n <- getNVars solver
        let a = svVarEMAScaled solver
        forLoop 0 (<n) (+1) $ \i -> Vec.unsafeModify a i (/ scale)
        writeIOURef (svEMAScale solver) 1.0
    _ -> return ()

variables :: Solver -> IO [Var]
variables solver = do
  n <- getNVars solver
  return [1 .. n]

-- | number of variables of the problem.
getNVars :: Solver -> IO Int
getNVars solver = Vec.getSize (svVarValue solver)

-- | number of assigned
getNAssigned :: Solver -> IO Int
getNAssigned solver = Vec.getSize (svTrail solver)

-- | number of constraints.
getNConstraints :: Solver -> IO Int
getNConstraints solver = do
  xs <- readIORef (svConstrDB solver)
  return $ length xs

-- | number of learnt constrints.
getNLearntConstraints :: Solver -> IO Int
getNLearntConstraints solver = do
  (n,_) <- readIORef (svLearntDB solver)
  return n

learntConstraints :: Solver -> IO [SomeConstraintHandler]
learntConstraints solver = do
  (_,cs) <- readIORef (svLearntDB solver)
  return cs

{--------------------------------------------------------------------
  Solver
--------------------------------------------------------------------}

-- | Create a new 'Solver' instance.
newSolver :: IO Solver
newSolver = newSolverWithConfig def

-- | Create a new 'Solver' instance with a given configulation.
newSolverWithConfig :: Config -> IO Solver
newSolverWithConfig config = do
 rec
  ok   <- newIORef True
  trail <- Vec.new
  trail_lim <- Vec.new
  trail_nprop <- newIOURef 0

  varValue <- Vec.new
  varPolarity <- Vec.new
  varActivity <- Vec.new
  varTrailIndex <- Vec.new
  varLevel <- Vec.new
  varWatches <- Vec.new
  varOnUnassigned <- Vec.new
  varReason <- Vec.new
  varEMAScaled <- Vec.new
  varWhenAssigned <- Vec.new
  varParticipated <- Vec.new
  varReasoned <- Vec.new
  litWatches <- Vec.new
  litOccurList <- Vec.new

  vqueue <- PQ.newPriorityQueueBy (ltVar solver)
  db  <- newIORef []
  db2 <- newIORef (0,[])
  as  <- Vec.new
  m   <- newIORef Nothing
  canceled <- newIORef False
  ndecision <- newIOURef 0
  nranddec  <- newIOURef 0
  nconflict <- newIOURef 0
  nrestart  <- newIOURef 0
  nlearntgc <- newIOURef 0
  nremoved  <- newIOURef 0

  constrInc   <- newIOURef 1
  varInc   <- newIOURef 1

  configRef <- newIORef config

  learntLim       <- newIORef undefined
  learntLimAdjCnt <- newIORef (-1)
  learntLimSeq    <- newIORef undefined

  logger <- newIORef Nothing
  startWC    <- newIORef undefined
  lastStatWC <- newIORef undefined

  randgen  <- newIORef =<< Rand.create

  failed <- newIORef []
  implied <- newIORef IS.empty

  confBudget <- newIOURef (-1)

  tsolver <- newIORef Nothing
  tchecked <- newIOURef 0

  seen <- Vec.new
  pbLearnt <- newIORef Nothing

  alpha <- newIOURef 0.4
  emaScale <- newIOURef 1.0
  learntCounter <- newIOURef 0

  let solver =
        Solver
        { svOk = ok
        , svVarQueue   = vqueue
        , svTrail      = trail
        , svTrailLimit = trail_lim
        , svTrailNPropagated = trail_nprop

        , svVarValue        = varValue
        , svVarPolarity     = varPolarity
        , svVarActivity     = varActivity
        , svVarTrailIndex   = varTrailIndex
        , svVarLevel        = varLevel
        , svVarWatches      = varWatches
        , svVarOnUnassigned = varOnUnassigned
        , svVarReason       = varReason
        , svVarEMAScaled    = varEMAScaled
        , svVarWhenAssigned = varWhenAssigned
        , svVarParticipated = varParticipated
        , svVarReasoned     = varReasoned
        , svLitWatches      = litWatches
        , svLitOccurList    = litOccurList

        , svConstrDB   = db
        , svLearntDB   = db2

        -- Theory
        , svTheorySolver  = tsolver
        , svTheoryChecked = tchecked

        -- Result
        , svModel      = m
        , svFailedAssumptions = failed
        , svAssumptionsImplications = implied

        -- Statistics
        , svNDecision  = ndecision
        , svNRandomDecision = nranddec
        , svNConflict  = nconflict
        , svNRestart   = nrestart
        , svNLearntGC  = nlearntgc
        , svNRemovedConstr = nremoved

        -- Configulation
        , svConfig     = configRef
        , svRandomGen  = randgen
        , svConfBudget = confBudget

        -- Logging
        , svLogger = logger
        , svStartWC    = startWC
        , svLastStatWC = lastStatWC

        -- Working space
        , svCanceled        = canceled
        , svAssumptions     = as
        , svLearntLim       = learntLim
        , svLearntLimAdjCnt = learntLimAdjCnt
        , svLearntLimSeq    = learntLimSeq
        , svVarInc      = varInc
        , svConstrInc   = constrInc
        , svSeen = seen
        , svPBLearnt = pbLearnt

        , svERWAStepSize = alpha
        , svEMAScale = emaScale
        , svLearntCounter = learntCounter
        }
 return solver

ltVar :: Solver -> Var -> Var -> IO Bool
ltVar solver !v1 !v2 = do
  conf <- getConfig solver
  case configBranchingStrategy conf of
    BranchingVSIDS -> do
      a1 <- varActivity solver v1
      a2 <- varActivity solver v2
      return $! a1 > a2
    _ -> do -- BranchingERWA and BranchingLRB
      a1 <- varEMAScaled solver v1
      a2 <- varEMAScaled solver v1
      return $! a1 > a2

{--------------------------------------------------------------------
  Problem specification
--------------------------------------------------------------------}

instance NewVar IO Solver where
  newVar :: Solver -> IO Var
  newVar solver = do
<<<<<<< HEAD
    n <- Vec.getSize (svVarValue solver)
=======
    n <- Vec.getSize (svVarData solver)
#if SIZEOF_HSINT > 4
    when (n == fromIntegral (maxBound :: PackedLit)) $ do
      error "cannot allocate more variables"
#endif
>>>>>>> f6fe3ca0
    let v = n + 1

    Vec.push (svVarValue solver) (coerce lUndef)
    Vec.push (svVarPolarity solver) True
    Vec.push (svVarActivity solver) 0
    Vec.push (svVarTrailIndex solver) maxBound
    Vec.push (svVarLevel solver) maxBound
    Vec.push (svVarWatches solver) []
    Vec.push (svVarOnUnassigned solver) []
    Vec.push (svVarReason solver) Nothing
    Vec.push (svVarEMAScaled solver) 0
    Vec.push (svVarWhenAssigned solver) (-1)
    Vec.push (svVarParticipated solver) 0
    Vec.push (svVarReasoned solver) 0

    Vec.push (svLitWatches solver) []
    Vec.push (svLitWatches solver) []
    Vec.push (svLitOccurList solver) HashSet.empty
    Vec.push (svLitOccurList solver) HashSet.empty

    PQ.enqueue (svVarQueue solver) v
    Vec.push (svSeen solver) False
    return v

  newVars :: Solver -> Int -> IO [Var]
  newVars solver n = do
    nv <- getNVars solver
#if SIZEOF_HSINT > 4
    when (nv + n > fromIntegral (maxBound :: PackedLit)) $ do
      error "cannot allocate more variables"
#endif
    resizeVarCapacity solver (nv+n)
    replicateM n (newVar solver)

  newVars_ :: Solver -> Int -> IO ()
  newVars_ solver n = do
    nv <- getNVars solver
#if SIZEOF_HSINT > 4
    when (nv + n > fromIntegral (maxBound :: PackedLit)) $ do
      error "cannot allocate more variables"
#endif
    resizeVarCapacity solver (nv+n)
    replicateM_ n (newVar solver)

-- |Pre-allocate internal buffer for @n@ variables.
resizeVarCapacity :: Solver -> Int -> IO ()
resizeVarCapacity solver n = do
  Vec.resizeCapacity (svVarValue solver) n
  Vec.resizeCapacity (svVarPolarity solver) n
  Vec.resizeCapacity (svVarActivity solver) n
  Vec.resizeCapacity (svVarTrailIndex solver) n
  Vec.resizeCapacity (svVarLevel solver) n
  Vec.resizeCapacity (svVarWatches solver) n
  Vec.resizeCapacity (svVarOnUnassigned solver) n
  Vec.resizeCapacity (svVarReason solver) n
  Vec.resizeCapacity (svVarEMAScaled solver) n
  Vec.resizeCapacity (svVarWhenAssigned solver) n
  Vec.resizeCapacity (svVarParticipated solver) n
  Vec.resizeCapacity (svVarReasoned solver) n
  Vec.resizeCapacity (svLitWatches solver) (n*2)
  Vec.resizeCapacity (svLitOccurList solver) (n*2)
  Vec.resizeCapacity (svSeen solver) n
  PQ.resizeHeapCapacity (svVarQueue solver) n
  PQ.resizeTableCapacity (svVarQueue solver) (n+1)

instance AddClause IO Solver where
  addClause :: Solver -> Clause -> IO ()
  addClause solver lits = do
    d <- getDecisionLevel solver
    assert (d == levelRoot) $ return ()

    ok <- readIORef (svOk solver)
    when ok $ do
      m <- instantiateClause (getLitFixed solver) lits
      case normalizeClause =<< m of
        Nothing -> return ()
        Just [] -> markBad solver
        Just [lit] -> do
          {- We do not call 'removeBackwardSubsumedBy' here,
             because subsumed constraints will be removed by 'simplify'. -}
          ret <- assign solver lit
          assert ret $ return ()
          ret2 <- deduce solver
          case ret2 of
            Nothing -> return ()
            Just _ -> markBad solver
        Just lits2 -> do
          subsumed <- checkForwardSubsumption solver lits
          unless subsumed $ do
            removeBackwardSubsumedBy solver ([(1,lit) | lit <- lits2], 1)
            clause <- newClauseHandler lits2 False
            addToDB solver clause
            _ <- basicAttachClauseHandler solver clause
            return ()

instance AddCardinality IO Solver where
  addAtLeast :: Solver -> [Lit] -> Int -> IO ()
  addAtLeast solver lits n = do
    d <- getDecisionLevel solver
    assert (d == levelRoot) $ return ()

    ok <- readIORef (svOk solver)
    when ok $ do
      (lits',n') <- liftM normalizeAtLeast $ instantiateAtLeast (getLitFixed solver) (lits,n)
      let len = length lits'

      if n' <= 0 then return ()
      else if n' > len then markBad solver
      else if n' == 1 then addClause solver lits'
      else if n' == len then do
        {- We do not call 'removeBackwardSubsumedBy' here,
           because subsumed constraints will be removed by 'simplify'. -}
        forM_ lits' $ \l -> do
          ret <- assign solver l
          assert ret $ return ()
        ret2 <- deduce solver
        case ret2 of
          Nothing -> return ()
          Just _ -> markBad solver
      else do -- n' < len
        removeBackwardSubsumedBy solver ([(1,lit) | lit <- lits'], fromIntegral n')
        c <- newAtLeastHandler lits' n' False
        addToDB solver c
        _ <- basicAttachAtLeastHandler solver c
        return ()

instance AddPBLin IO Solver where
  addPBAtLeast :: Solver -> PBLinSum -> Integer -> IO ()
  addPBAtLeast solver ts n = do
    d <- getDecisionLevel solver
    assert (d == levelRoot) $ return ()

    ok <- readIORef (svOk solver)
    when ok $ do
      (ts',n') <- liftM normalizePBLinAtLeast $ instantiatePBLinAtLeast (getLitFixed solver) (ts,n)

      case pbToAtLeast (ts',n') of
        Just (lhs',rhs') -> addAtLeast solver lhs' rhs'
        Nothing -> do
          let cs = map fst ts'
              slack = sum cs - n'
          if n' <= 0 then return ()
          else if slack < 0 then markBad solver
          else do
            removeBackwardSubsumedBy solver (ts', n')
            (ts'',n'') <- do
              b <- configEnablePBSplitClausePart <$> getConfig solver
              if b
              then pbSplitClausePart solver (ts',n')
              else return (ts',n')

            c <- newPBHandler solver ts'' n'' False
            let constr = toConstraintHandler c
            addToDB solver constr
            ret <- attach solver constr
            if not ret then do
              markBad solver
            else do
              ret2 <- deduce solver
              case ret2 of
                Nothing -> return ()
                Just _ -> markBad solver

  addPBExactly :: Solver -> PBLinSum -> Integer -> IO ()
  addPBExactly solver ts n = do
    (ts2,n2) <- liftM normalizePBLinExactly $ instantiatePBLinExactly (getLitFixed solver) (ts,n)
    addPBAtLeast solver ts2 n2
    addPBAtMost solver ts2 n2

  addPBAtLeastSoft :: Solver -> Lit -> PBLinSum -> Integer -> IO ()
  addPBAtLeastSoft solver sel lhs rhs = do
    (lhs', rhs') <- liftM normalizePBLinAtLeast $ instantiatePBLinAtLeast (getLitFixed solver) (lhs,rhs)
    addPBAtLeast solver ((rhs', litNot sel) : lhs') rhs'

  addPBExactlySoft :: Solver -> Lit -> PBLinSum -> Integer -> IO ()
  addPBExactlySoft solver sel lhs rhs = do
    (lhs2, rhs2) <- liftM normalizePBLinExactly $ instantiatePBLinExactly (getLitFixed solver) (lhs,rhs)
    addPBAtLeastSoft solver sel lhs2 rhs2
    addPBAtMostSoft solver sel lhs2 rhs2

-- | See documentation of 'setPBSplitClausePart'.
pbSplitClausePart :: Solver -> PBLinAtLeast -> IO PBLinAtLeast
pbSplitClausePart solver (lhs,rhs) = do
  let (ts1,ts2) = partition (\(c,_) -> c >= rhs) lhs
  if length ts1 < 2 then
    return (lhs,rhs)
  else do
    sel <- newVar solver
    addClause solver $ -sel : [l | (_,l) <- ts1]
    return ((rhs,sel) : ts2, rhs)

instance AddXORClause IO Solver where
  addXORClause :: Solver -> [Lit] -> Bool -> IO ()
  addXORClause solver lits rhs = do
    d <- getDecisionLevel solver
    assert (d == levelRoot) $ return ()

    ok <- readIORef (svOk solver)
    when ok $ do
      xcl <- instantiateXORClause (getLitFixed solver) (lits,rhs)
      case normalizeXORClause xcl of
        ([], True) -> markBad solver
        ([], False) -> return ()
        ([l], b) -> addClause solver [if b then l else litNot l]
        (l:ls, b) -> do
          c <- newXORClauseHandler ((if b then l else litNot l) : ls) False
          addToDB solver c
          _ <- basicAttachXORClauseHandler solver c
          return ()

{--------------------------------------------------------------------
  Problem solving
--------------------------------------------------------------------}

-- | Solve constraints.
-- Returns 'True' if the problem is SATISFIABLE.
-- Returns 'False' if the problem is UNSATISFIABLE.
solve :: Solver -> IO Bool
solve solver = do
  Vec.clear (svAssumptions solver)
  solve_ solver

-- | Solve constraints under assuptions.
-- Returns 'True' if the problem is SATISFIABLE.
-- Returns 'False' if the problem is UNSATISFIABLE.
solveWith :: Solver
          -> [Lit]    -- ^ Assumptions
          -> IO Bool
solveWith solver ls = do
  Vec.clear (svAssumptions solver)
  mapM_ (Vec.push (svAssumptions solver)) ls
  solve_ solver

solve_ :: Solver -> IO Bool
solve_ solver = do
  config <- getConfig solver
  writeIORef (svAssumptionsImplications solver) IS.empty

  log solver "Solving starts ..."
  resetStat solver
  writeIORef (svCanceled solver) False
  writeIORef (svModel solver) Nothing
  writeIORef (svFailedAssumptions solver) []

  ok <- readIORef (svOk solver)
  if not ok then
    return False
  else do
    when debugMode $ dumpVarActivity solver
    d <- getDecisionLevel solver
    assert (d == levelRoot) $ return ()

    nv <- getNVars solver
    Vec.resizeCapacity (svTrail solver) nv

    unless (configRestartInc config > 1) $ error "RestartInc must be >1"
    let restartSeq =
          if configRestartFirst config  > 0
          then mkRestartSeq (configRestartStrategy config) (configRestartFirst config) (configRestartInc config)
          else repeat 0

    let learntSizeAdj = do
          (size,adj) <- shift (svLearntLimSeq solver)
          writeIORef (svLearntLim solver) size
          writeIORef (svLearntLimAdjCnt solver) adj
        onConflict = do
          cnt <- readIORef (svLearntLimAdjCnt solver)
          if (cnt==0)
          then learntSizeAdj
          else writeIORef (svLearntLimAdjCnt solver) $! cnt-1

    cnt <- readIORef (svLearntLimAdjCnt solver)
    when (cnt == -1) $ do
      unless (configLearntSizeInc config > 1) $ error "LearntSizeInc must be >1"
      nc <- getNConstraints solver
      let initialLearntLim = if configLearntSizeFirst config > 0 then configLearntSizeFirst config else max ((nc + nv) `div` 3) 16
          learntSizeSeq    = iterate (ceiling . (configLearntSizeInc config *) . fromIntegral) initialLearntLim
          learntSizeAdjSeq = iterate (\x -> (x * 3) `div` 2) (100::Int)
      writeIORef (svLearntLimSeq solver) (zip learntSizeSeq learntSizeAdjSeq)
      learntSizeAdj

    unless (0 <= configERWAStepSizeFirst config && configERWAStepSizeFirst config <= 1) $
      error "ERWAStepSizeFirst must be in [0..1]"
    unless (0 <= configERWAStepSizeMin config && configERWAStepSizeFirst config <= 1) $
      error "ERWAStepSizeMin must be in [0..1]"
    unless (0 <= configERWAStepSizeDec config) $
      error "ERWAStepSizeDec must be >=0"
    writeIOURef (svERWAStepSize solver) (configERWAStepSizeFirst config)

    let loop [] = error "solve_: should not happen"
        loop (conflict_lim:rs) = do
          printStat solver True
          ret <- search solver conflict_lim onConflict
          case ret of
            SRFinished x -> return $ Right x
            SRBudgetExceeded -> return $ Left (throw BudgetExceeded)
            SRCanceled -> return $ Left (throw Canceled)
            SRRestart -> do
              modifyIOURef (svNRestart solver) (+1)
              backtrackTo solver levelRoot
              loop rs

    printStatHeader solver

    startCPU <- getTime ProcessCPUTime
    startWC  <- getTime Monotonic
    writeIORef (svStartWC solver) startWC
    result <- loop restartSeq
    endCPU <- getTime ProcessCPUTime
    endWC  <- getTime Monotonic

    case result of
      Right True -> do
        when (configCheckModel config) $ checkSatisfied solver
        constructModel solver
        mt <- getTheory solver
        case mt of
          Nothing -> return ()
          Just t -> thConstructModel t
      _ -> return ()
    case result of
      Right False -> return ()
      _ -> saveAssumptionsImplications solver

    backtrackTo solver levelRoot

    when debugMode $ dumpVarActivity solver
    when debugMode $ dumpConstrActivity solver
    printStat solver True
    let durationSecs :: TimeSpec -> TimeSpec -> Double
        durationSecs start end = fromIntegral (toNanoSecs (end `diffTimeSpec` start)) / 10^(9::Int)
    (log solver . printf "#cpu_time = %.3fs") (durationSecs startCPU endCPU)
    (log solver . printf "#wall_clock_time = %.3fs") (durationSecs startWC endWC)
    (log solver . printf "#decision = %d") =<< readIOURef (svNDecision solver)
    (log solver . printf "#random_decision = %d") =<< readIOURef (svNRandomDecision solver)
    (log solver . printf "#conflict = %d") =<< readIOURef (svNConflict solver)
    (log solver . printf "#restart = %d")  =<< readIOURef (svNRestart solver)

    case result of
      Right x  -> return x
      Left m -> m

data BudgetExceeded = BudgetExceeded
  deriving (Show, Typeable)

instance Exception BudgetExceeded

data Canceled = Canceled
  deriving (Show, Typeable)

instance Exception Canceled

data SearchResult
  = SRFinished Bool
  | SRRestart
  | SRBudgetExceeded
  | SRCanceled

search :: Solver -> Int -> IO () -> IO SearchResult
search solver !conflict_lim onConflict = do
  conflictCounter <- newIORef 0
  let
    loop :: IO SearchResult
    loop = do
      conflict <- deduce solver
      case conflict of
        Just constr -> do
          ret <- handleConflict conflictCounter constr
          case ret of
            Just sr -> return sr
            Nothing -> loop
        Nothing -> do
          lv <- getDecisionLevel solver
          when (lv == levelRoot) $ simplify solver
          checkGC
          r <- pickAssumption
          case r of
            Nothing -> return (SRFinished False)
            Just lit
              | lit /= litUndef -> decide solver lit >> loop
              | otherwise -> do
                  lit2 <- pickBranchLit solver
                  if lit2 == litUndef
                    then return (SRFinished True)
                    else decide solver lit2 >> loop
  loop

  where
    checkGC :: IO ()
    checkGC = do
      n <- getNLearntConstraints solver
      m <- getNAssigned solver
      learnt_lim <- readIORef (svLearntLim solver)
      when (learnt_lim >= 0 && n - m > learnt_lim) $ do
        modifyIOURef (svNLearntGC solver) (+1)
        reduceDB solver

    pickAssumption :: IO (Maybe Lit)
    pickAssumption = do
      s <- Vec.getSize (svAssumptions solver)
      let go = do
              d <- getDecisionLevel solver
              if not (d < s) then
                return (Just litUndef)
              else do
                l <- Vec.unsafeRead (svAssumptions solver) d
                val <- litValue solver l
                if val == lTrue then do
                  -- dummy decision level
                  pushDecisionLevel solver
                  go
                else if val == lFalse then do
                  -- conflict with assumption
                  core <- analyzeFinal solver l
                  writeIORef (svFailedAssumptions solver) core
                  return Nothing
                else
                  return (Just l)
      go

    handleConflict :: IORef Int -> SomeConstraintHandler -> IO (Maybe SearchResult)
    handleConflict conflictCounter constr = do
      varEMADecay solver
      varDecayActivity solver
      constrDecayActivity solver
      onConflict

      modifyIOURef (svNConflict solver) (+1)
      d <- getDecisionLevel solver

      when debugMode $ logIO solver $ do
        str <- showConstraintHandler constr
        return $ printf "conflict(level=%d): %s" d str

      modifyIORef' conflictCounter (+1)
      c <- readIORef conflictCounter

      modifyIOURef (svConfBudget solver) $ \confBudget ->
        if confBudget > 0 then confBudget - 1 else confBudget
      confBudget <- readIOURef (svConfBudget solver)
      canceled <- readIORef (svCanceled solver)

      when (c `mod` 100 == 0) $ do
        printStat solver False

      if d == levelRoot then do
        markBad solver
        return $ Just (SRFinished False)
      else if confBudget==0 then
        return $ Just SRBudgetExceeded
      else if canceled then
        return $ Just SRCanceled
      else if conflict_lim > 0 && c >= conflict_lim then
        return $ Just SRRestart
      else do
        modifyIOURef (svLearntCounter solver) (+1)
        config <- getConfig solver
        case configLearningStrategy config of
          LearningClause -> learnClause constr >> return Nothing
          LearningHybrid -> learnHybrid conflictCounter constr

    learnClause :: SomeConstraintHandler -> IO ()
    learnClause constr = do
      (learntClause, level) <- analyzeConflict solver constr
      backtrackTo solver level
      case learntClause of
        [] -> error "search(LearningClause): should not happen"
        [lit] -> do
          ret <- assign solver lit
          assert ret $ return ()
          return ()
        lit:_ -> do
          cl <- newClauseHandler learntClause True
          let constr2 = toConstraintHandler cl
          addToLearntDB solver constr2
          basicAttachClauseHandler solver cl
          assignBy solver lit constr2
          constrBumpActivity solver constr2

    learnHybrid :: IORef Int -> SomeConstraintHandler -> IO (Maybe SearchResult)
    learnHybrid conflictCounter constr = do
      (learntClause, clauseLevel) <- analyzeConflict solver constr
      (pb, minLevel) <- do
        z <- readIORef (svPBLearnt solver)
        case z of
          Nothing -> return (z, clauseLevel)
          Just pb -> do
            pbLevel <- pbBacktrackLevel solver pb
            return (z, min clauseLevel pbLevel)
      backtrackTo solver minLevel

      case learntClause of
        [] -> error "search(LearningHybrid): should not happen"
        [lit] -> do
          _ <- assign solver lit -- This should always succeed.
          return ()
        lit:_ -> do
          cl <- newClauseHandler learntClause True
          let constr2 = toConstraintHandler cl
          addToLearntDB solver constr2
          basicAttachClauseHandler solver cl
          constrBumpActivity solver constr2
          when (minLevel == clauseLevel) $ do
            _ <- assignBy solver lit constr2 -- This should always succeed.
            return ()

      ret <- deduce solver
      case ret of
        Just conflicted -> do
          handleConflict conflictCounter conflicted
          -- TODO: should also learn the PB constraint?
        Nothing -> do
          case pb of
            Nothing -> return Nothing
            Just (lhs,rhs) -> do
              h <- newPBHandlerPromoted solver lhs rhs True
              case h of
                CHClause _ -> do
                  {- We don't want to add additional clause,
                     since it would be subsumed by already added one. -}
                  return Nothing
                _ -> do
                  addToLearntDB solver h
                  ret2 <- attach solver h
                  constrBumpActivity solver h
                  if ret2 then
                    return Nothing
                  else
                    handleConflict conflictCounter h

-- | Cancel exectution of 'solve' or 'solveWith'.
--
-- This can be called from other threads.
cancel :: Solver -> IO ()
cancel solver = writeIORef (svCanceled solver) True

-- | After 'solve' returns True, it returns an satisfying assignment.
getModel :: Solver -> IO Model
getModel solver = do
  m <- readIORef (svModel solver)
  return (fromJust m)

-- | After 'solveWith' returns False, it returns a set of assumptions
-- that leads to contradiction. In particular, if it returns an empty
-- set, the problem is unsatisiable without any assumptions.
getFailedAssumptions :: Solver -> IO [Lit]
getFailedAssumptions solver = readIORef (svFailedAssumptions solver)

-- | __EXPERIMENTAL API__: After 'solveWith' returns True or failed with 'BudgetExceeded' exception,
-- it returns a set of literals that are implied by assumptions.
getAssumptionsImplications :: Solver -> IO [Lit]
getAssumptionsImplications solver = liftM IS.toList $ readIORef (svAssumptionsImplications solver)

{--------------------------------------------------------------------
  Simplification
--------------------------------------------------------------------}

-- | Simplify the constraint database according to the current top-level assigment.
simplify :: Solver -> IO ()
simplify solver = do
  let loop [] rs !n     = return (rs,n)
      loop (y:ys) rs !n = do
        b1 <- isSatisfied solver y
        b2 <- isLocked solver y
        if b1 && not b2 then do
          detach solver y
          loop ys rs (n+1)
        else loop ys (y:rs) n

  -- simplify original constraint DB
  do
    xs <- readIORef (svConstrDB solver)
    (ys,n) <- loop xs [] (0::Int)
    modifyIOURef (svNRemovedConstr solver) (+n)
    writeIORef (svConstrDB solver) ys

  -- simplify learnt constraint DB
  do
    (m,xs) <- readIORef (svLearntDB solver)
    (ys,n) <- loop xs [] (0::Int)
    writeIORef (svLearntDB solver) (m-n, ys)

{-
References:
L. Zhang, "On subsumption removal and On-the-Fly CNF simplification,"
Theory and Applications of Satisfiability Testing (2005), pp. 482-489.
-}

checkForwardSubsumption :: Solver -> Clause -> IO Bool
checkForwardSubsumption solver lits = do
  flag <- configEnableForwardSubsumptionRemoval <$> getConfig solver
  if not flag then
    return False
  else do
    withEnablePhaseSaving False $ do
      bracket_
        (pushDecisionLevel solver)
        (backtrackTo solver levelRoot) $ do
          b <- allM (\lit -> assign solver (litNot lit)) lits
          if b then
            liftM isJust (deduce solver)
          else do
            when debugMode $ log solver ("forward subsumption: " ++ show lits)
            return True
  where
    withEnablePhaseSaving flag m =
      bracket
        (getConfig solver)
        (\saved -> modifyConfig solver (\config -> config{ configEnablePhaseSaving = configEnablePhaseSaving saved }))
        (\saved -> setConfig solver saved{ configEnablePhaseSaving = flag } >> m)

removeBackwardSubsumedBy :: Solver -> PBLinAtLeast -> IO ()
removeBackwardSubsumedBy solver pb = do
  flag <- configEnableBackwardSubsumptionRemoval <$> getConfig solver
  when flag $ do
    xs <- backwardSubsumedBy solver pb
    when debugMode $ do
      forM_ (HashSet.toList xs) $ \c -> do
        s <- showConstraintHandler c
        log solver (printf "backward subsumption: %s is subsumed by %s\n" s (show pb))
    removeConstraintHandlers solver xs

backwardSubsumedBy :: Solver -> PBLinAtLeast -> IO (HashSet SomeConstraintHandler)
backwardSubsumedBy solver pb@(lhs,_) = do
  xs <- forM lhs $ \(_,lit) -> do
    Vec.unsafeRead (svLitOccurList solver) (litIndex lit)
  case xs of
    [] -> return HashSet.empty
    s:ss -> do
      let p c = do
            -- Note that @isPBRepresentable c@ is always True here,
            -- because only such constraints are added to occur list.
            -- See 'addToDB'.
            pb2 <- instantiatePBLinAtLeast (getLitFixed solver) =<< toPBLinAtLeast c
            return $ pbLinSubsume pb pb2
      liftM HashSet.fromList
        $ filterM p
        $ HashSet.toList
        $ foldl' HashSet.intersection s ss

removeConstraintHandlers :: Solver -> HashSet SomeConstraintHandler -> IO ()
removeConstraintHandlers _ zs | HashSet.null zs = return ()
removeConstraintHandlers solver zs = do
  let loop [] rs !n     = return (rs,n)
      loop (c:cs) rs !n = do
        if c `HashSet.member` zs then do
          detach solver c
          loop cs rs (n+1)
        else loop cs (c:rs) n
  xs <- readIORef (svConstrDB solver)
  (ys,n) <- loop xs [] (0::Int)
  modifyIOURef (svNRemovedConstr solver) (+n)
  writeIORef (svConstrDB solver) ys

{--------------------------------------------------------------------
  Parameter settings.
--------------------------------------------------------------------}

{--------------------------------------------------------------------
  Configulation
--------------------------------------------------------------------}

getConfig :: Solver -> IO Config
getConfig solver = readIORef $ svConfig solver

setConfig :: Solver -> Config -> IO ()
setConfig solver conf = do
  orig <- getConfig solver
  writeIORef (svConfig solver) conf
  when (configBranchingStrategy orig /= configBranchingStrategy conf) $ do
    PQ.rebuild (svVarQueue solver)

modifyConfig :: Solver -> (Config -> Config) -> IO ()
modifyConfig solver f = do
  config <- getConfig solver
  setConfig solver $ f config

-- | The default polarity of a variable.
setVarPolarity :: Solver -> Var -> Bool -> IO ()
setVarPolarity solver v val = Vec.unsafeWrite (svVarPolarity solver) (v - 1) val

-- | Set random generator used by the random variable selection
setRandomGen :: Solver -> Rand.GenIO -> IO ()
setRandomGen solver = writeIORef (svRandomGen solver)

-- | Get random generator used by the random variable selection
getRandomGen :: Solver -> IO Rand.GenIO
getRandomGen solver = readIORef (svRandomGen solver)

setConfBudget :: Solver -> Maybe Int -> IO ()
setConfBudget solver (Just b) | b >= 0 = writeIOURef (svConfBudget solver) b
setConfBudget solver _ = writeIOURef (svConfBudget solver) (-1)

{--------------------------------------------------------------------
  API for implementation of @solve@
--------------------------------------------------------------------}

pickBranchLit :: Solver -> IO Lit
pickBranchLit !solver = do
  gen <- readIORef (svRandomGen solver)
  let vqueue = svVarQueue solver
  !randfreq <- configRandomFreq <$> getConfig solver
  !size <- PQ.queueSize vqueue
  -- System.Random.random produces [0,1), but System.Random.MWC.uniform produces (0,1]
  !r <- liftM (1 -) $ Rand.uniform gen
  var <-
    if (r < randfreq && size >= 2) then do
      a <- PQ.getHeapArray vqueue
      i <- Rand.uniformR (0, size-1) gen
      var <- readArray a i
      val <- varValue solver var
      if val == lUndef then do
        modifyIOURef (svNRandomDecision solver) (1+)
        return var
      else return litUndef
    else
      return litUndef

  -- Activity based decision
  let loop :: IO Var
      loop = do
        m <- PQ.dequeue vqueue
        case m of
          Nothing -> return litUndef
          Just var2 -> do
            val2 <- varValue solver var2
            if val2 /= lUndef
              then loop
              else return var2
  var2 <-
    if var==litUndef
    then loop
    else return var

  if var2==litUndef then
    return litUndef
  else do
    -- TODO: random polarity
    p <- Vec.unsafeRead (svVarPolarity solver) (var2 - 1)
    return $! literal var2 p

decide :: Solver -> Lit -> IO ()
decide solver !lit = do
  modifyIOURef (svNDecision solver) (+1)
  pushDecisionLevel solver
  when debugMode $ do
    val <- litValue solver lit
    when (val /= lUndef) $ error "decide: should not happen"
  assign solver lit
  return ()

deduce :: Solver -> IO (Maybe SomeConstraintHandler)
deduce solver = liftM (either Just (const Nothing)) $ runExceptT $ do
  let loop = do
        deduceB solver
        deduceT solver
        empty <- liftIO $ bcpIsEmpty solver
        unless empty $ loop
  loop

deduceB :: Solver -> ExceptT SomeConstraintHandler IO ()
deduceB solver = loop
  where
    loop :: ExceptT SomeConstraintHandler IO ()
    loop = do
      r <- liftIO $ bcpDequeue solver
      case r of
        Nothing -> return ()
        Just lit -> do
          processLit lit
          processVar lit
          loop

    processLit :: Lit -> ExceptT SomeConstraintHandler IO ()
    processLit !lit = ExceptT $ liftM (maybe (Right ()) Left) $ do
      let falsifiedLit = litNot lit
          a = svLitWatches solver
          idx = litIndex falsifiedLit
      let loop2 [] = return Nothing
          loop2 (w:ws) = do
            ok <- propagate solver w falsifiedLit
            if ok then
              loop2 ws
            else do
              Vec.unsafeModify a idx (++ws)
              return (Just w)
      ws <- Vec.unsafeRead a idx
      Vec.unsafeWrite a idx []
      loop2 ws

    processVar :: Lit -> ExceptT SomeConstraintHandler IO ()
    processVar !lit = ExceptT $ liftM (maybe (Right ()) Left) $ do
      let falsifiedLit = litNot lit
          idx = litVar lit - 1
      let loop2 [] = return Nothing
          loop2 (w:ws) = do
            ok <- propagate solver w falsifiedLit
            if ok
              then loop2 ws
              else do
                Vec.unsafeModify (svVarWatches solver) idx (++ws)
                return (Just w)
      ws <- Vec.unsafeRead (svVarWatches solver) idx
      Vec.unsafeWrite (svVarWatches solver) idx []
      loop2 ws

analyzeConflict :: ConstraintHandler c => Solver -> c -> IO (Clause, Level)
analyzeConflict solver constr = do
  config <- getConfig solver
  let isHybrid = configLearningStrategy config == LearningHybrid

  d <- getDecisionLevel solver
  (out :: Vec.UVec Lit) <- Vec.new
  Vec.push out 0 -- (leave room for the asserting literal)
  (pathC :: IOURef Int) <- newIOURef 0

  pbConstrRef <- newIORef undefined

  let f lits = do
        forM_ lits $ \lit -> do
          let !v = litVar lit
          lv <- litLevel solver lit
          b <- Vec.unsafeRead (svSeen solver) (v - 1)
          when (not b && lv > levelRoot) $ do
            varBumpActivity solver v
            varIncrementParticipated solver v
            if lv >= d then do
              Vec.unsafeWrite (svSeen solver) (v - 1) True
              modifyIOURef pathC (+1)
            else do
              Vec.push out lit

      processLitHybrid pb constr2 lit getLits = do
        pb2 <- do
          let clausePB = do
                lits <- getLits
                return $ clauseToPBLinAtLeast (lit : lits)
          b <- isPBRepresentable constr2
          if not b then do
            clausePB
          else do
            pb2 <- toPBLinAtLeast constr2
            o <- pbOverSAT solver pb2
            if o then do
              clausePB
            else
              return pb2
        let pb3 = cutResolve pb pb2 (litVar lit)
            ls = IS.fromList [l | (_,l) <- fst pb3]
        seq ls $ writeIORef pbConstrRef (ls, pb3)

      popUnseen = do
        l <- peekTrail solver
        let !v = litVar l
        b <- Vec.unsafeRead (svSeen solver) (v - 1)
        if b then do
          return ()
        else do
          when isHybrid $ do
            (ls, pb) <- readIORef pbConstrRef
            when (litNot l `IS.member` ls) $ do
              Just constr2 <- varReason solver v
              processLitHybrid pb constr2 l (reasonOf solver constr2 (Just l))
          popTrail solver
          popUnseen

      loop = do
        popUnseen
        l <- peekTrail solver
        let !v = litVar l
        Vec.unsafeWrite (svSeen solver) (v - 1) False
        modifyIOURef pathC (subtract 1)
        c <- readIOURef pathC
        if c > 0 then do
          Just constr2 <- varReason solver v
          constrBumpActivity solver constr2
          lits <- reasonOf solver constr2 (Just l)
          f lits
          when isHybrid $ do
            (ls, pb) <- readIORef pbConstrRef
            when (litNot l `IS.member` ls) $ do
              processLitHybrid pb constr2 l (return lits)
          popTrail solver
          loop
        else do
          Vec.unsafeWrite out 0 (litNot l)

  constrBumpActivity solver constr
  falsifiedLits <- reasonOf solver constr Nothing
  f falsifiedLits
  when isHybrid $ do
     pb <- do
       b <- isPBRepresentable constr
       if b then
         toPBLinAtLeast constr
       else
         return (clauseToPBLinAtLeast falsifiedLits)
     let ls = IS.fromList [l | (_,l) <- fst pb]
     seq ls $ writeIORef pbConstrRef (ls, pb)
  loop
  lits <- liftM IS.fromList $ Vec.getElems out

  lits2 <- minimizeConflictClause solver lits

  incrementReasoned solver (IS.toList lits2)

  xs <- liftM (sortBy (flip (comparing snd))) $
    forM (IS.toList lits2) $ \l -> do
      lv <- litLevel solver l
      return (l,lv)

  when isHybrid $ do
    (_, pb) <- readIORef pbConstrRef
    case pbToClause pb of
      Just _ -> writeIORef (svPBLearnt solver) Nothing
      Nothing -> writeIORef (svPBLearnt solver) (Just pb)

  let level = case xs of
                [] -> error "analyzeConflict: should not happen"
                [_] -> levelRoot
                _:(_,lv):_ -> lv
  return (map fst xs, level)

-- { p } ∪ { pにfalseを割り当てる原因のassumption }
analyzeFinal :: Solver -> Lit -> IO [Lit]
analyzeFinal solver p = do
  let go :: Int -> VarSet -> [Lit] -> IO [Lit]
      go i seen result
        | i < 0 = return result
        | otherwise = do
            l <- Vec.unsafeRead (svTrail solver) i
            lv <- litLevel solver l
            if lv == levelRoot then
              return result
            else if litVar l `IS.member` seen then do
              r <- varReason solver (litVar l)
              case r of
                Nothing -> do
                  let seen' = IS.delete (litVar l) seen
                  go (i-1) seen' (l : result)
                Just constr  -> do
                  c <- reasonOf solver constr (Just l)
                  let seen' = IS.delete (litVar l) seen `IS.union` IS.fromList [litVar l2 | l2 <- c]
                  go (i-1) seen' result
            else
              go (i-1) seen result
  n <- Vec.getSize (svTrail solver)
  go (n-1) (IS.singleton (litVar p)) [p]

pbBacktrackLevel :: Solver -> PBLinAtLeast -> IO Level
pbBacktrackLevel _ ([], rhs) = assert (rhs > 0) $ return levelRoot
pbBacktrackLevel solver (lhs, rhs) = do
  levelToLiterals <- liftM (IM.unionsWith IM.union) $ forM lhs $ \(c,lit) -> do
    val <- litValue solver lit
    if val /= lUndef then do
      level <- litLevel solver lit
      return $ IM.singleton level (IM.singleton lit (c,val))
    else
      return $ IM.singleton maxBound (IM.singleton lit (c,val))

  let replay [] !_ = error "pbBacktrackLevel: should not happen"
      replay ((lv,lv_lits) : lvs) !slack = do
        let slack_lv = slack - sum [c | (_,(c,val)) <- IM.toList lv_lits, val == lFalse]
        if slack_lv < 0 then
          return lv -- CONFLICT
        else if any (\(_, lits2) -> any (\(c,_) -> c > slack_lv) (IM.elems lits2)) lvs then
          return lv -- UNIT
        else
          replay lvs slack_lv

  let initial_slack = sum [c | (c,_) <- lhs] - rhs
  if any (\(c,_) -> c > initial_slack) lhs then
    return 0
  else do
    replay (IM.toList levelToLiterals) initial_slack

minimizeConflictClause :: Solver -> LitSet -> IO LitSet
minimizeConflictClause solver lits = do
  ccmin <- configCCMin <$> getConfig solver
  if ccmin >= 2 then
    minimizeConflictClauseRecursive solver lits
  else if ccmin >= 1 then
    minimizeConflictClauseLocal solver lits
  else
    return lits

minimizeConflictClauseLocal :: Solver -> LitSet -> IO LitSet
minimizeConflictClauseLocal solver lits = do
  let xs = IS.toAscList lits
  ys <- filterM (liftM not . isRedundant) xs
  when debugMode $ do
    log solver "minimizeConflictClauseLocal:"
    log solver $ show xs
    log solver $ show ys
  return $ IS.fromAscList $ ys

  where
    isRedundant :: Lit -> IO Bool
    isRedundant lit = do
      c <- varReason solver (litVar lit)
      case c of
        Nothing -> return False
        Just c2 -> do
          ls <- reasonOf solver c2 (Just (litNot lit))
          allM test ls

    test :: Lit -> IO Bool
    test lit = do
      lv <- litLevel solver lit
      return $ lv == levelRoot || lit `IS.member` lits

minimizeConflictClauseRecursive :: Solver -> LitSet -> IO LitSet
minimizeConflictClauseRecursive solver lits = do
  let
    isRedundant :: Lit -> IO Bool
    isRedundant lit = do
      c <- varReason solver (litVar lit)
      case c of
        Nothing -> return False
        Just c2 -> do
          ls <- reasonOf solver c2 (Just (litNot lit))
          go ls IS.empty

    go :: [Lit] -> IS.IntSet -> IO Bool
    go [] _ = return True
    go (lit : ls) seen = do
      lv <- litLevel solver lit
      if lv == levelRoot || lit `IS.member` lits || lit `IS.member` seen then
        go ls seen
      else do
        c <- varReason solver (litVar lit)
        case c of
          Nothing -> return False
          Just c2 -> do
            ls2 <- reasonOf solver c2 (Just (litNot lit))
            go (ls2 ++ ls) (IS.insert lit seen)

  let xs = IS.toAscList lits
  ys <- filterM (liftM not . isRedundant) xs
  when debugMode $ do
    log solver "minimizeConflictClauseRecursive:"
    log solver $ show xs
    log solver $ show ys
  return $ IS.fromAscList $ ys

incrementReasoned :: Solver -> Clause -> IO ()
incrementReasoned solver ls = do
  let f reasonSided l = do
        m <- varReason solver (litVar l)
        case m of
          Nothing -> return reasonSided
          Just constr -> do
            v <- litValue solver l
            unless (v == lFalse) undefined
            xs <- constrReasonOf solver constr (Just (litNot l))
            return $ reasonSided `IS.union` IS.fromList (map litVar xs)
  reasonSided <- foldM f IS.empty ls
  mapM_ (varIncrementReasoned solver) (IS.toList reasonSided)

peekTrail :: Solver -> IO Lit
peekTrail solver = do
  n <- Vec.getSize (svTrail solver)
  Vec.unsafeRead (svTrail solver) (n-1)

popTrail :: Solver -> IO Lit
popTrail solver = do
  l <- Vec.unsafePop (svTrail solver)
  unassign solver (litVar l)
  return l

getDecisionLevel ::Solver -> IO Int
getDecisionLevel solver = Vec.getSize (svTrailLimit solver)

pushDecisionLevel :: Solver -> IO ()
pushDecisionLevel solver = do
  Vec.push (svTrailLimit solver) =<< Vec.getSize (svTrail solver)
  mt <- getTheory solver
  case mt of
    Nothing -> return ()
    Just t -> thPushBacktrackPoint t

popDecisionLevel :: Solver -> IO ()
popDecisionLevel solver = do
  n <- Vec.unsafePop (svTrailLimit solver)
  let loop = do
        m <- Vec.getSize (svTrail solver)
        when (m > n) $ do
          popTrail solver
          loop
  loop
  mt <- getTheory solver
  case mt of
    Nothing -> return ()
    Just t -> thPopBacktrackPoint t

-- | Revert to the state at given level
-- (keeping all assignment at @level@ but not beyond).
backtrackTo :: Solver -> Int -> IO ()
backtrackTo solver level = do
  when debugMode $ log solver $ printf "backtrackTo: %d" level
  loop
  bcpClear solver
  mt <- getTheory solver
  case mt of
    Nothing -> return ()
    Just _ -> do
      n <- Vec.getSize (svTrail solver)
      writeIOURef (svTheoryChecked solver) n
  where
    loop :: IO ()
    loop = do
      lv <- getDecisionLevel solver
      when (lv > level) $ do
        popDecisionLevel solver
        loop

constructModel :: Solver -> IO ()
constructModel solver = do
  n <- getNVars solver
  (marr::IOUArray Var Bool) <- newArray_ (1,n)
  forLoop 1 (<=n) (+1) $ \v -> do
    val <- varValue solver v
    writeArray marr v (fromJust (unliftBool val))
  m <- unsafeFreeze marr
  writeIORef (svModel solver) (Just m)

saveAssumptionsImplications :: Solver -> IO ()
saveAssumptionsImplications solver = do
  n <- Vec.getSize (svAssumptions solver)
  lv <- getDecisionLevel solver

  lim_beg <-
    if lv == 0 then
      return 0
    else
      Vec.read (svTrailLimit solver) 0
  lim_end <-
    if lv > n then
       Vec.read (svTrailLimit solver) n
    else
       Vec.getSize (svTrail solver)

  let ref = svAssumptionsImplications solver
  forM_ [lim_beg .. lim_end-1] $ \i -> do
    lit <- Vec.read (svTrail solver) i
    modifyIORef' ref (IS.insert lit)
  forM_ [0..n-1] $ \i -> do
    lit <- Vec.read (svAssumptions solver) i
    modifyIORef' ref (IS.delete lit)

constrDecayActivity :: Solver -> IO ()
constrDecayActivity solver = do
  d <- configConstrDecay <$> getConfig solver
  modifyIOURef (svConstrInc solver) (d*)

constrBumpActivity :: ConstraintHandler a => Solver -> a -> IO ()
constrBumpActivity solver this = do
  aval <- constrReadActivity this
  when (aval >= 0) $ do -- learnt clause
    inc <- readIOURef (svConstrInc solver)
    let aval2 = aval+inc
    constrWriteActivity this $! aval2
    when (aval2 > 1e20) $
      -- Rescale
      constrRescaleAllActivity solver

constrRescaleAllActivity :: Solver -> IO ()
constrRescaleAllActivity solver = do
  xs <- learntConstraints solver
  forM_ xs $ \c -> do
    aval <- constrReadActivity c
    when (aval >= 0) $
      constrWriteActivity c $! (aval * 1e-20)
  modifyIOURef (svConstrInc solver) (* 1e-20)

resetStat :: Solver -> IO ()
resetStat solver = do
  writeIOURef (svNDecision solver) 0
  writeIOURef (svNRandomDecision solver) 0
  writeIOURef (svNConflict solver) 0
  writeIOURef (svNRestart solver) 0
  writeIOURef (svNLearntGC solver) 0

printStatHeader :: Solver -> IO ()
printStatHeader solver = do
  log solver $ "============================[ Search Statistics ]============================"
  log solver $ " Time | Restart | Decision | Conflict |      LEARNT     | Fixed    | Removed "
  log solver $ "      |         |          |          |    Limit     GC | Var      | Constra "
  log solver $ "============================================================================="

printStat :: Solver -> Bool -> IO ()
printStat solver force = do
  nowWC <- getTime Monotonic
  b <- if force
       then return True
       else do
         lastWC <- readIORef (svLastStatWC solver)
         return $ sec (nowWC `diffTimeSpec` lastWC) > 1
  when b $ do
    startWC   <- readIORef (svStartWC solver)
    let tm = showTimeDiff $ nowWC `diffTimeSpec` startWC
    restart   <- readIOURef (svNRestart solver)
    dec       <- readIOURef (svNDecision solver)
    conflict  <- readIOURef (svNConflict solver)
    learntLim <- readIORef (svLearntLim solver)
    learntGC  <- readIOURef (svNLearntGC solver)
    fixed     <- getNFixed solver
    removed   <- readIOURef (svNRemovedConstr solver)
    log solver $ printf "%s | %7d | %8d | %8d | %8d %6d | %8d | %8d"
      tm restart dec conflict learntLim learntGC fixed removed
    writeIORef (svLastStatWC solver) nowWC

showTimeDiff :: TimeSpec -> String
showTimeDiff t
  | si <  100  = printf "%4.1fs" (fromRational s :: Double)
  | si <= 9999 = printf "%4ds" si
  | mi <  100  = printf "%4.1fm" (fromRational m :: Double)
  | mi <= 9999 = printf "%4dm" mi
  | hi <  100  = printf "%4.1fs" (fromRational h :: Double)
  | otherwise  = printf "%4dh" hi
  where
    s :: Rational
    s = fromIntegral (toNanoSecs t) / 10^(9::Int)

    si :: Integer
    si = fromIntegral (sec t)

    m :: Rational
    m = s / 60

    mi :: Integer
    mi = round m

    h :: Rational
    h = m / 60

    hi :: Integer
    hi = round h

{--------------------------------------------------------------------
  constraint implementation
--------------------------------------------------------------------}

class (Eq a, Hashable a) => ConstraintHandler a where
  toConstraintHandler :: a -> SomeConstraintHandler

  showConstraintHandler :: a -> IO String

  constrAttach :: Solver -> SomeConstraintHandler -> a -> IO Bool

  constrDetach :: Solver -> SomeConstraintHandler -> a -> IO ()

  constrIsLocked :: Solver -> SomeConstraintHandler -> a -> IO Bool

  -- | invoked with the watched literal when the literal is falsified.
  -- 'watch' で 'toConstraint' を呼び出して heap allocation が発生するのを
  -- 避けるために、元の 'SomeConstraintHandler' も渡しておく。
  constrPropagate :: Solver -> SomeConstraintHandler -> a -> Lit -> IO Bool

  -- | deduce a clause C∨l from the constraint and return C.
  -- C and l should be false and true respectively under the current
  -- assignment.
  constrReasonOf :: Solver -> a -> Maybe Lit -> IO Clause

  constrOnUnassigned :: Solver -> SomeConstraintHandler -> a -> Lit -> IO ()

  isPBRepresentable :: a -> IO Bool
  toPBLinAtLeast :: a -> IO PBLinAtLeast

  isSatisfied :: Solver -> a -> IO Bool

  constrIsProtected :: Solver -> a -> IO Bool
  constrIsProtected _ _ = return False

  constrWeight :: Solver -> a -> IO Double
  constrWeight _ _ = return 1.0

  constrReadActivity :: a -> IO Double

  constrWriteActivity :: a -> Double -> IO ()

attach :: Solver -> SomeConstraintHandler -> IO Bool
attach solver c = constrAttach solver c c

detach :: Solver -> SomeConstraintHandler -> IO ()
detach solver c = do
  constrDetach solver c c
  b <- isPBRepresentable c
  when b $ do
    (lhs,_) <- toPBLinAtLeast c
    forM_ lhs $ \(_,lit) -> do
      Vec.unsafeModify (svLitOccurList solver) (litIndex lit) (HashSet.delete c)

-- | invoked with the watched literal when the literal is falsified.
propagate :: Solver -> SomeConstraintHandler -> Lit -> IO Bool
propagate solver c l = constrPropagate solver c c l

-- | deduce a clause C∨l from the constraint and return C.
-- C and l should be false and true respectively under the current
-- assignment.
reasonOf :: ConstraintHandler a => Solver -> a -> Maybe Lit -> IO Clause
reasonOf solver c x = do
  when debugMode $
    case x of
      Nothing -> return ()
      Just lit -> do
        val <- litValue solver lit
        unless (lTrue == val) $ do
          str <- showConstraintHandler c
          error (printf "reasonOf: value of literal %d should be True but %s (constrReasonOf %s %s)" lit (show val) str (show x))
  cl <- constrReasonOf solver c x
  when debugMode $ do
    forM_ cl $ \lit -> do
      val <- litValue solver lit
      unless (lFalse == val) $ do
        str <- showConstraintHandler c
        error (printf "reasonOf: value of literal %d should be False but %s (constrReasonOf %s %s)" lit (show val) str (show x))
  return cl

isLocked :: Solver -> SomeConstraintHandler -> IO Bool
isLocked solver c = constrIsLocked solver c c

data SomeConstraintHandler
  = CHClause !ClauseHandler
  | CHAtLeast !AtLeastHandler
  | CHPBCounter !PBHandlerCounter
  | CHPBPueblo !PBHandlerPueblo
  | CHXORClause !XORClauseHandler
  | CHTheory !TheoryHandler
  deriving Eq

instance Hashable SomeConstraintHandler where
  hashWithSalt s (CHClause c)    = s `hashWithSalt` (0::Int) `hashWithSalt` c
  hashWithSalt s (CHAtLeast c)   = s `hashWithSalt` (1::Int) `hashWithSalt` c
  hashWithSalt s (CHPBCounter c) = s `hashWithSalt` (2::Int) `hashWithSalt` c
  hashWithSalt s (CHPBPueblo c)  = s `hashWithSalt` (3::Int) `hashWithSalt` c
  hashWithSalt s (CHXORClause c) = s `hashWithSalt` (4::Int) `hashWithSalt` c
  hashWithSalt s (CHTheory c)    = s `hashWithSalt` (5::Int) `hashWithSalt` c

instance ConstraintHandler SomeConstraintHandler where
  toConstraintHandler = id

  showConstraintHandler (CHClause c)    = showConstraintHandler c
  showConstraintHandler (CHAtLeast c)   = showConstraintHandler c
  showConstraintHandler (CHPBCounter c) = showConstraintHandler c
  showConstraintHandler (CHPBPueblo c)  = showConstraintHandler c
  showConstraintHandler (CHXORClause c) = showConstraintHandler c
  showConstraintHandler (CHTheory c)    = showConstraintHandler c

  constrAttach solver this (CHClause c)    = constrAttach solver this c
  constrAttach solver this (CHAtLeast c)   = constrAttach solver this c
  constrAttach solver this (CHPBCounter c) = constrAttach solver this c
  constrAttach solver this (CHPBPueblo c)  = constrAttach solver this c
  constrAttach solver this (CHXORClause c) = constrAttach solver this c
  constrAttach solver this (CHTheory c)    = constrAttach solver this c

  constrDetach solver this (CHClause c)    = constrDetach solver this c
  constrDetach solver this (CHAtLeast c)   = constrDetach solver this c
  constrDetach solver this (CHPBCounter c) = constrDetach solver this c
  constrDetach solver this (CHPBPueblo c)  = constrDetach solver this c
  constrDetach solver this (CHXORClause c) = constrDetach solver this c
  constrDetach solver this (CHTheory c)    = constrDetach solver this c

  constrIsLocked solver this (CHClause c)    = constrIsLocked solver this c
  constrIsLocked solver this (CHAtLeast c)   = constrIsLocked solver this c
  constrIsLocked solver this (CHPBCounter c) = constrIsLocked solver this c
  constrIsLocked solver this (CHPBPueblo c)  = constrIsLocked solver this c
  constrIsLocked solver this (CHXORClause c) = constrIsLocked solver this c
  constrIsLocked solver this (CHTheory c)    = constrIsLocked solver this c

  constrPropagate solver this (CHClause c)  lit   = constrPropagate solver this c lit
  constrPropagate solver this (CHAtLeast c) lit   = constrPropagate solver this c lit
  constrPropagate solver this (CHPBCounter c) lit = constrPropagate solver this c lit
  constrPropagate solver this (CHPBPueblo c) lit  = constrPropagate solver this c lit
  constrPropagate solver this (CHXORClause c) lit = constrPropagate solver this c lit
  constrPropagate solver this (CHTheory c) lit    = constrPropagate solver this c lit

  constrReasonOf solver (CHClause c)  l   = constrReasonOf solver c l
  constrReasonOf solver (CHAtLeast c) l   = constrReasonOf solver c l
  constrReasonOf solver (CHPBCounter c) l = constrReasonOf solver c l
  constrReasonOf solver (CHPBPueblo c) l  = constrReasonOf solver c l
  constrReasonOf solver (CHXORClause c) l = constrReasonOf solver c l
  constrReasonOf solver (CHTheory c) l    = constrReasonOf solver c l

  constrOnUnassigned solver this (CHClause c)  l   = constrOnUnassigned solver this c l
  constrOnUnassigned solver this (CHAtLeast c) l   = constrOnUnassigned solver this c l
  constrOnUnassigned solver this (CHPBCounter c) l = constrOnUnassigned solver this c l
  constrOnUnassigned solver this (CHPBPueblo c) l  = constrOnUnassigned solver this c l
  constrOnUnassigned solver this (CHXORClause c) l = constrOnUnassigned solver this c l
  constrOnUnassigned solver this (CHTheory c) l    = constrOnUnassigned solver this c l

  isPBRepresentable (CHClause c)    = isPBRepresentable c
  isPBRepresentable (CHAtLeast c)   = isPBRepresentable c
  isPBRepresentable (CHPBCounter c) = isPBRepresentable c
  isPBRepresentable (CHPBPueblo c)  = isPBRepresentable c
  isPBRepresentable (CHXORClause c) = isPBRepresentable c
  isPBRepresentable (CHTheory c)    = isPBRepresentable c

  toPBLinAtLeast (CHClause c)    = toPBLinAtLeast c
  toPBLinAtLeast (CHAtLeast c)   = toPBLinAtLeast c
  toPBLinAtLeast (CHPBCounter c) = toPBLinAtLeast c
  toPBLinAtLeast (CHPBPueblo c)  = toPBLinAtLeast c
  toPBLinAtLeast (CHXORClause c) = toPBLinAtLeast c
  toPBLinAtLeast (CHTheory c)    = toPBLinAtLeast c

  isSatisfied solver (CHClause c)    = isSatisfied solver c
  isSatisfied solver (CHAtLeast c)   = isSatisfied solver c
  isSatisfied solver (CHPBCounter c) = isSatisfied solver c
  isSatisfied solver (CHPBPueblo c)  = isSatisfied solver c
  isSatisfied solver (CHXORClause c) = isSatisfied solver c
  isSatisfied solver (CHTheory c)    = isSatisfied solver c

  constrIsProtected solver (CHClause c)    = constrIsProtected solver c
  constrIsProtected solver (CHAtLeast c)   = constrIsProtected solver c
  constrIsProtected solver (CHPBCounter c) = constrIsProtected solver c
  constrIsProtected solver (CHPBPueblo c)  = constrIsProtected solver c
  constrIsProtected solver (CHXORClause c) = constrIsProtected solver c
  constrIsProtected solver (CHTheory c)    = constrIsProtected solver c

  constrReadActivity (CHClause c)    = constrReadActivity c
  constrReadActivity (CHAtLeast c)   = constrReadActivity c
  constrReadActivity (CHPBCounter c) = constrReadActivity c
  constrReadActivity (CHPBPueblo c)  = constrReadActivity c
  constrReadActivity (CHXORClause c) = constrReadActivity c
  constrReadActivity (CHTheory c)    = constrReadActivity c

  constrWriteActivity (CHClause c)    aval = constrWriteActivity c aval
  constrWriteActivity (CHAtLeast c)   aval = constrWriteActivity c aval
  constrWriteActivity (CHPBCounter c) aval = constrWriteActivity c aval
  constrWriteActivity (CHPBPueblo c)  aval = constrWriteActivity c aval
  constrWriteActivity (CHXORClause c) aval = constrWriteActivity c aval
  constrWriteActivity (CHTheory c)    aval = constrWriteActivity c aval

isReasonOf :: Solver -> SomeConstraintHandler -> Lit -> IO Bool
isReasonOf solver c lit = do
  val <- litValue solver lit
  if val == lUndef then
    return False
  else do
    m <- varReason solver (litVar lit)
    case m of
      Nothing -> return False
      Just c2  -> return $! c == c2

-- To avoid heap-allocation Maybe value, it returns -1 when not found.
findForWatch :: Solver -> LitArray -> Int -> Int -> IO Int
#ifndef __GLASGOW_HASKELL__
findForWatch solver a beg end = go beg end
  where
    go :: Int -> Int -> IO Int
    go i end | i > end = return (-1)
    go i end = do
      val <- litValue s =<< readLitArray a i
      if val /= lFalse
        then return i
        else go (i+1) end
#else
{- We performed worker-wrapper transfomation manually, since the worker
   generated by GHC has type
   "Int# -> Int# -> State# RealWorld -> (# State# RealWorld, Int #)",
   not "Int# -> Int# -> State# RealWorld -> (# State# RealWorld, Int# #)".
   We want latter one to avoid heap-allocating Int value. -}
findForWatch solver a (I# beg) (I# end) = IO $ \w ->
  case go# beg end w of
    (# w2, ret #) -> (# w2, I# ret #)
  where
    go# :: Int# -> Int# -> State# RealWorld -> (# State# RealWorld, Int# #)
    go# i end' w | isTrue# (i ># end') = (# w, -1# #)
    go# i end' w =
      case unIO (litValue solver =<< readLitArray a (I# i)) w of
        (# w2, val #) ->
          if val /= lFalse
            then (# w2, i #)
            else go# (i +# 1#) end' w2

    unIO (IO f) = f
#endif

-- To avoid heap-allocating Maybe value, it returns -1 when not found.
findForWatch2 :: Solver -> LitArray -> Int -> Int -> IO Int
#ifndef __GLASGOW_HASKELL__
findForWatch2 solver a beg end = go beg end
  where
    go :: Int -> Int -> IO Int
    go i end | i > end = return (-1)
    go i end = do
      val <- litValue s =<< readLitArray a i
      if val == lUndef
        then return i
        else go (i+1) end
#else
{- We performed worker-wrapper transfomation manually, since the worker
   generated by GHC has type
   "Int# -> Int# -> State# RealWorld -> (# State# RealWorld, Int #)",
   not "Int# -> Int# -> State# RealWorld -> (# State# RealWorld, Int# #)".
   We want latter one to avoid heap-allocating Int value. -}
findForWatch2 solver a (I# beg) (I# end) = IO $ \w ->
  case go# beg end w of
    (# w2, ret #) -> (# w2, I# ret #)
  where
    go# :: Int# -> Int# -> State# RealWorld -> (# State# RealWorld, Int# #)
    go# i end w | isTrue# (i ># end) = (# w, -1# #)
    go# i end w =
      case unIO (litValue solver =<< readLitArray a (I# i)) w of
        (# w2, val #) ->
          if val == lUndef
            then (# w2, i #)
            else go# (i +# 1#) end w2

    unIO (IO f) = f
#endif

{--------------------------------------------------------------------
  Clause
--------------------------------------------------------------------}

data ClauseHandler
  = ClauseHandler
  { claLits :: !LitArray
  , claActivity :: !(IORef Double)
  , claHash :: !Int
  }

claGetSize :: ClauseHandler -> IO Int
claGetSize cla = getLitArraySize (claLits cla)

instance Eq ClauseHandler where
  (==) = (==) `on` claLits

instance Hashable ClauseHandler where
  hash = claHash
  hashWithSalt = defaultHashWithSalt

newClauseHandler :: Clause -> Bool -> IO ClauseHandler
newClauseHandler ls learnt = do
  a <- newLitArray ls
  act <- newIORef $! (if learnt then 0 else -1)
  return (ClauseHandler a act (hash ls))

instance ConstraintHandler ClauseHandler where
  toConstraintHandler = CHClause

  showConstraintHandler this = do
    lits <- getLits (claLits this)
    return (show lits)

  constrAttach solver this this2 = do
    -- BCP Queue should be empty at this point.
    -- If not, duplicated propagation happens.
    bcpCheckEmpty solver

    size <- claGetSize this2
    if size == 0 then do
      markBad solver
      return False
    else if size == 1 then do
      lit0 <- readLitArray (claLits this2) 0
      assignBy solver lit0 this
    else do
      ref <- newIORef 1
      let f i = do
            lit_i <- readLitArray (claLits this2) i
            val_i <- litValue solver lit_i
            if val_i /= lFalse then
              return True
            else do
              j <- readIORef ref
              k <- findForWatch solver (claLits this2) j (size - 1)
              case k of
                -1 -> do
                  return False
                _ -> do
                  lit_k <- readLitArray (claLits this2) k
                  writeLitArray (claLits this2) i lit_k
                  writeLitArray (claLits this2) k lit_i
                  writeIORef ref $! (k+1)
                  return True

      b <- f 0
      if b then do
        lit0 <- readLitArray (claLits this2) 0
        watchLit solver lit0 this
        b2 <- f 1
        if b2 then do
          lit1 <- readLitArray (claLits this2) 1
          watchLit solver lit1 this
          return True
        else do -- UNIT
          -- We need to watch the most recently falsified literal
          (i,_) <- liftM (maximumBy (comparing snd)) $ forM [1..size-1] $ \l -> do
            lit <- readLitArray (claLits this2) l
            lv <- litLevel solver lit
            return (l,lv)
          lit1 <- readLitArray (claLits this2) 1
          liti <- readLitArray (claLits this2) i
          writeLitArray (claLits this2) 1 liti
          writeLitArray (claLits this2) i lit1
          watchLit solver liti this
          assignBy solver lit0 this -- should always succeed
      else do -- CONFLICT
        ls <- liftM (map fst . sortBy (flip (comparing snd))) $ forM [0..size-1] $ \l -> do
          lit <- readLitArray (claLits this2) l
          lv <- litLevel solver lit
          return (l,lv)
        forM_ (zip [0..] ls) $ \(i,lit) -> do
          writeLitArray (claLits this2) i lit
        lit0 <- readLitArray (claLits this2) 0
        lit1 <- readLitArray (claLits this2) 1
        watchLit solver lit0 this
        watchLit solver lit1 this
        return False

  constrDetach solver this this2 = do
    size <- claGetSize this2
    when (size >= 2) $ do
      lit0 <- readLitArray (claLits this2) 0
      lit1 <- readLitArray (claLits this2) 1
      unwatchLit solver lit0 this
      unwatchLit solver lit1 this

  constrIsLocked solver this this2 = do
    size <- claGetSize this2
    if size < 2 then
      return False
    else do
      lit <- readLitArray (claLits this2) 0
      isReasonOf solver this lit

  constrPropagate !solver this this2 !falsifiedLit = do
    preprocess

    !lit0 <- readLitArray a 0
    !val0 <- litValue solver lit0
    if val0 == lTrue then do
      watchLit solver falsifiedLit this
      return True
    else do
      size <- claGetSize this2
      i <- findForWatch solver a 2 (size - 1)
      case i of
        -1 -> do
          when debugMode $ logIO solver $ do
             str <- showConstraintHandler this
             return $ printf "constrPropagate: %s is unit" str
          watchLit solver falsifiedLit this
          assignBy solver lit0 this
        _  -> do
          !lit1 <- readLitArray a 1
          !liti <- readLitArray a i
          writeLitArray a 1 liti
          writeLitArray a i lit1
          watchLit solver liti this
          return True

    where
      a = claLits this2

      preprocess :: IO ()
      preprocess = do
        !l0 <- readLitArray a 0
        !l1 <- readLitArray a 1
        assert (l0==falsifiedLit || l1==falsifiedLit) $ return ()
        when (l0==falsifiedLit) $ do
          writeLitArray a 0 l1
          writeLitArray a 1 l0

  constrReasonOf _ this l = do
    lits <- getLits (claLits this)
    case l of
      Nothing -> return lits
      Just lit -> do
        assert (lit == head lits) $ return ()
        return $ tail lits

  constrOnUnassigned _solver _this _this2 _lit = return ()

  isPBRepresentable _ = return True

  toPBLinAtLeast this = do
    lits <- getLits (claLits this)
    return ([(1,l) | l <- lits], 1)

  isSatisfied solver this = do
    n <- getLitArraySize (claLits this)
    liftM isLeft $ runExceptT $ forLoop 0 (<n) (+1) $ \i -> do
      v <- lift $ litValue solver =<< readLitArray (claLits this) i
      when (v == lTrue) $ throwE ()

  constrIsProtected _ this = do
    size <- claGetSize this
    return $! size <= 2

  constrReadActivity this = readIORef (claActivity this)

  constrWriteActivity this aval = writeIORef (claActivity this) $! aval

basicAttachClauseHandler :: Solver -> ClauseHandler -> IO Bool
basicAttachClauseHandler solver this = do
  let constr = toConstraintHandler this
  lits <- getLits (claLits this)
  case lits of
    [] -> do
      markBad solver
      return False
    [l1] -> do
      assignBy solver l1 constr
    l1:l2:_ -> do
      watchLit solver l1 constr
      watchLit solver l2 constr
      return True

{--------------------------------------------------------------------
  Cardinality Constraint
--------------------------------------------------------------------}

data AtLeastHandler
  = AtLeastHandler
  { atLeastLits :: !LitArray
  , atLeastNum :: !Int
  , atLeastActivity :: !(IORef Double)
  , atLeastHash :: !Int
  }

instance Eq AtLeastHandler where
  (==) = (==) `on` atLeastLits

instance Hashable AtLeastHandler where
  hash = atLeastHash
  hashWithSalt = defaultHashWithSalt

newAtLeastHandler :: [Lit] -> Int -> Bool -> IO AtLeastHandler
newAtLeastHandler ls n learnt = do
  a <- newLitArray ls
  act <- newIORef $! (if learnt then 0 else -1)
  return (AtLeastHandler a n act (hash (ls,n)))

instance ConstraintHandler AtLeastHandler where
  toConstraintHandler = CHAtLeast

  showConstraintHandler this = do
    lits <- getLits (atLeastLits this)
    return $ show lits ++ " >= " ++ show (atLeastNum this)

  -- FIXME: simplify implementation
  constrAttach solver this this2 = do
    -- BCP Queue should be empty at this point.
    -- If not, duplicated propagation happens.
    bcpCheckEmpty solver

    let a = atLeastLits this2
    m <- getLitArraySize a
    let n = atLeastNum this2

    if m < n then do
      markBad solver
      return False
    else if m == n then do
      let f i = do
            lit <- readLitArray a i
            assignBy solver lit this
      allM f [0..n-1]
    else do -- m > n
      let f !i !j
            | i == n = do
                -- NOT VIOLATED: n literals (0 .. n-1) are watched
                k <- findForWatch solver a j (m - 1)
                if k /= -1 then do
                  -- NOT UNIT
                  lit_n <- readLitArray a n
                  lit_k <- readLitArray a k
                  writeLitArray a n lit_k
                  writeLitArray a k lit_n
                  watchLit solver lit_k this
                  -- n+1 literals (0 .. n) are watched.
                else do
                  -- UNIT
                  forLoop 0 (<n) (+1) $ \l -> do
                    lit <- readLitArray a l
                    _ <- assignBy solver lit this -- should always succeed
                    return ()
                  -- We need to watch the most recently falsified literal
                  (l,_) <- liftM (maximumBy (comparing snd)) $ forM [n..m-1] $ \l -> do
                    lit <- readLitArray a l
                    lv <- litLevel solver lit
                    when debugMode $ do
                      val <- litValue solver lit
                      unless (val == lFalse) $ error "AtLeastHandler.attach: should not happen"
                    return (l,lv)
                  lit_n <- readLitArray a n
                  lit_l <- readLitArray a l
                  writeLitArray a n lit_l
                  writeLitArray a l lit_n
                  watchLit solver lit_l this
                  -- n+1 literals (0 .. n) are watched.
                return True
            | otherwise = do
                assert (i < n && n <= j) $ return ()
                lit_i <- readLitArray a i
                val_i <- litValue solver lit_i
                if val_i /= lFalse then do
                  watchLit solver lit_i this
                  f (i+1) j
                else do
                  k <- findForWatch solver a j (m - 1)
                  if k /= -1 then do
                    lit_k <- readLitArray a k
                    writeLitArray a i lit_k
                    writeLitArray a k lit_i
                    watchLit solver lit_k this
                    f (i+1) (k+1)
                  else do
                    -- CONFLICT
                    -- We need to watch unassigned literals or most recently falsified literals.
                    do xs <- liftM (sortBy (flip (comparing snd))) $ forM [i..m-1] $ \l -> do
                         lit <- readLitArray a l
                         val <- litValue solver lit
                         if val == lFalse then do
                           lv <- litLevel solver lit
                           return (lit, lv)
                         else do
                           return (lit, maxBound)
                       forM_ (zip [i..m-1] xs) $ \(l,(lit,_lv)) -> do
                         writeLitArray a l lit
                    forLoop i (<=n) (+1) $ \l -> do
                      lit_l <- readLitArray a l
                      watchLit solver lit_l this
                    -- n+1 literals (0 .. n) are watched.
                    return False
      f 0 n

  constrDetach solver this this2 = do
    lits <- getLits (atLeastLits this2)
    let n = atLeastNum this2
    when (length lits > n) $ do
      forLoop 0 (<=n) (+1) $ \i -> do
        lit <- readLitArray (atLeastLits this2) i
        unwatchLit solver lit this

  constrIsLocked solver this this2 = do
    size <- getLitArraySize (atLeastLits this2)
    let n = atLeastNum this2
        loop i
          | i > n = return False
          | otherwise = do
              l <- readLitArray (atLeastLits this2) i
              b <- isReasonOf solver this l
              if b then return True else loop (i+1)
    if size >= n+1 then
      loop 0
    else
      return False

  constrPropagate solver this this2 falsifiedLit = do
    preprocess

    when debugMode $ do
      litn <- readLitArray a n
      unless (litn == falsifiedLit) $ error "AtLeastHandler.constrPropagate: should not happen"

    m <- getLitArraySize a
    i <- findForWatch solver a (n+1) (m-1)
    case i of
      -1 -> do
        when debugMode $ logIO solver $ do
          str <- showConstraintHandler this
          return $ printf "constrPropagate: %s is unit" str
        watchLit solver falsifiedLit this
        let loop :: Int -> IO Bool
            loop j
              | j >= n = return True
              | otherwise = do
                  litj <- readLitArray a j
                  ret2 <- assignBy solver litj this
                  if ret2
                    then loop (j+1)
                    else return False
        loop 0
      _ -> do
        liti <- readLitArray a i
        litn <- readLitArray a n
        writeLitArray a i litn
        writeLitArray a n liti
        watchLit solver liti this
        return True

    where
      a = atLeastLits this2
      n = atLeastNum this2

      preprocess :: IO ()
      preprocess = loop 0
        where
          loop :: Int -> IO ()
          loop i
            | i >= n = return ()
            | otherwise = do
              li <- readLitArray a i
              if (li /= falsifiedLit) then
                loop (i+1)
              else do
                ln <- readLitArray a n
                writeLitArray a n li
                writeLitArray a i ln

  constrReasonOf solver this concl = do
    m <- getLitArraySize (atLeastLits this)
    let n = atLeastNum this
    falsifiedLits <- mapM (readLitArray (atLeastLits this)) [n..m-1] -- drop first n elements
    when debugMode $ do
      forM_ falsifiedLits $ \lit -> do
        val <- litValue solver lit
        unless (val == lFalse) $ do
          error $ printf "AtLeastHandler.constrReasonOf: %d is %s (lFalse expected)" lit (show val)
    case concl of
      Nothing -> do
        let go :: Int -> IO Lit
            go i
              | i >= n = error $ printf "AtLeastHandler.constrReasonOf: cannot find falsified literal in first %d elements" n
              | otherwise = do
                  lit <- readLitArray (atLeastLits this) i
                  val <- litValue solver lit
                  if val == lFalse
                  then return lit
                  else go (i+1)
        lit <- go 0
        return $ lit : falsifiedLits
      Just lit -> do
        when debugMode $ do
          es <- getLits (atLeastLits this)
          unless (lit `elem` take n es) $
            error $ printf "AtLeastHandler.constrReasonOf: cannot find %d in first %d elements" n
        return falsifiedLits

  constrOnUnassigned _solver _this _this2 _lit = return ()

  isPBRepresentable _ = return True

  toPBLinAtLeast this = do
    lits <- getLits (atLeastLits this)
    return ([(1,l) | l <- lits], fromIntegral (atLeastNum this))

  isSatisfied solver this = do
    m <- getLitArraySize (atLeastLits this)
    liftM isLeft $ runExceptT $ numLoopState 0 (m-1) 0 $ \(!n) i -> do
      v <- lift $ litValue solver =<< readLitArray (atLeastLits this) i
      if v /= lTrue then do
        return n
      else do
        let n' = n + 1
        when (n' >= atLeastNum this) $ throwE ()
        return n'

  constrReadActivity this = readIORef (atLeastActivity this)

  constrWriteActivity this aval = writeIORef (atLeastActivity this) $! aval

basicAttachAtLeastHandler :: Solver -> AtLeastHandler -> IO Bool
basicAttachAtLeastHandler solver this = do
  lits <- getLits (atLeastLits this)
  let m = length lits
      n = atLeastNum this
      constr = toConstraintHandler this
  if m < n then do
    markBad solver
    return False
  else if m == n then do
    allM (\l -> assignBy solver l constr) lits
  else do -- m > n
    forM_ (take (n+1) lits) $ \l -> watchLit solver l constr
    return True

{--------------------------------------------------------------------
  Pseudo Boolean Constraint
--------------------------------------------------------------------}

newPBHandler :: Solver -> PBLinSum -> Integer -> Bool -> IO SomeConstraintHandler
newPBHandler solver ts degree learnt = do
  config <- configPBHandlerType <$> getConfig solver
  case config of
    PBHandlerTypeCounter -> do
      c <- newPBHandlerCounter ts degree learnt
      return (toConstraintHandler c)
    PBHandlerTypePueblo -> do
      c <- newPBHandlerPueblo ts degree learnt
      return (toConstraintHandler c)

newPBHandlerPromoted :: Solver -> PBLinSum -> Integer -> Bool -> IO SomeConstraintHandler
newPBHandlerPromoted solver lhs rhs learnt = do
  case pbToAtLeast (lhs,rhs) of
    Nothing -> newPBHandler solver lhs rhs learnt
    Just (lhs2, rhs2) -> do
      if rhs2 /= 1 then do
        h <- newAtLeastHandler lhs2 rhs2 learnt
        return $ toConstraintHandler h
      else do
        h <- newClauseHandler lhs2 learnt
        return $ toConstraintHandler h

pbOverSAT :: Solver -> PBLinAtLeast -> IO Bool
pbOverSAT solver (lhs, rhs) = do
  ss <- forM lhs $ \(c,l) -> do
    v <- litValue solver l
    if v /= lFalse
      then return c
      else return 0
  return $! sum ss > rhs

pbToAtLeast :: PBLinAtLeast -> Maybe AtLeast
pbToAtLeast (lhs, rhs) = do
  let cs = [c | (c,_) <- lhs]
  guard $ Set.size (Set.fromList cs) == 1
  let c = head cs
  return $ (map snd lhs, fromInteger ((rhs+c-1) `div` c))

pbToClause :: PBLinAtLeast -> Maybe Clause
pbToClause pb = do
  (lhs, rhs) <- pbToAtLeast pb
  guard $ rhs == 1
  return lhs

{--------------------------------------------------------------------
  Pseudo Boolean Constraint (Counter)
--------------------------------------------------------------------}

data PBHandlerCounter
  = PBHandlerCounter
  { pbTerms    :: !PBLinSum -- sorted in the decending order on coefficients.
  , pbDegree   :: !Integer
  , pbCoeffMap :: !(LitMap Integer)
  , pbMaxSlack :: !Integer
  , pbSlack    :: !(IORef Integer)
  , pbActivity :: !(IORef Double)
  , pbHash     :: !Int
  }

instance Eq PBHandlerCounter where
  (==) = (==) `on` pbSlack

instance Hashable PBHandlerCounter where
  hash = pbHash
  hashWithSalt = defaultHashWithSalt

newPBHandlerCounter :: PBLinSum -> Integer -> Bool -> IO PBHandlerCounter
newPBHandlerCounter ts degree learnt = do
  let ts' = sortBy (flip compare `on` fst) ts
      slack = sum (map fst ts) - degree
      m = IM.fromList [(l,c) | (c,l) <- ts]
  s <- newIORef slack
  act <- newIORef $! (if learnt then 0 else -1)
  return (PBHandlerCounter ts' degree m slack s act (hash (ts,degree)))

instance ConstraintHandler PBHandlerCounter where
  toConstraintHandler = CHPBCounter

  showConstraintHandler this = do
    return $ show (pbTerms this) ++ " >= " ++ show (pbDegree this)

  constrAttach solver this this2 = do
    -- BCP queue should be empty at this point.
    -- It is important for calculating slack.
    bcpCheckEmpty solver
    s <- liftM sum $ forM (pbTerms this2) $ \(c,l) -> do
      watchLit solver l this
      val <- litValue solver l
      if val == lFalse then do
        addOnUnassigned solver this l
        return 0
      else do
        return c
    let slack = s - pbDegree this2
    writeIORef (pbSlack this2) $! slack
    if slack < 0 then
      return False
    else do
      flip allM (pbTerms this2) $ \(c,l) -> do
        val <- litValue solver l
        if c > slack && val == lUndef then do
          assignBy solver l this
        else
          return True

  constrDetach solver this this2 = do
    forM_ (pbTerms this2) $ \(_,l) -> do
      unwatchLit solver l this

  constrIsLocked solver this this2 = do
    anyM (\(_,l) -> isReasonOf solver this l) (pbTerms this2)

  constrPropagate solver this this2 falsifiedLit = do
    watchLit solver falsifiedLit this
    let c = pbCoeffMap this2 IM.! falsifiedLit
    modifyIORef' (pbSlack this2) (subtract c)
    addOnUnassigned solver this falsifiedLit
    s <- readIORef (pbSlack this2)
    if s < 0 then
      return False
    else do
      forM_ (takeWhile (\(c1,_) -> c1 > s) (pbTerms this2)) $ \(_,l1) -> do
        v <- litValue solver l1
        when (v == lUndef) $ do
          assignBy solver l1 this
          return ()
      return True

  constrReasonOf solver this l = do
    case l of
      Nothing -> do
        let p _ = return True
        f p (pbMaxSlack this) (pbTerms this)
      Just lit -> do
        idx <- varAssignNo solver (litVar lit)
        -- PB制約の場合には複数回unitになる可能性があり、
        -- litへの伝播以降に割り当てられたリテラルを含まないよう注意が必要
        let p lit2 =do
              idx2 <- varAssignNo solver (litVar lit2)
              return $ idx2 < idx
        let c = pbCoeffMap this IM.! lit
        f p (pbMaxSlack this - c) (pbTerms this)
    where
      {-# INLINE f #-}
      f :: (Lit -> IO Bool) -> Integer -> PBLinSum -> IO [Lit]
      f p s xs = go s xs []
        where
          go :: Integer -> PBLinSum -> [Lit] -> IO [Lit]
          go s _ ret | s < 0 = return ret
          go _ [] _ = error "PBHandlerCounter.constrReasonOf: should not happen"
          go s ((c,lit):xs) ret = do
            val <- litValue solver lit
            if val == lFalse then do
              b <- p lit
              if b
              then go (s - c) xs (lit:ret)
              else go s xs ret
            else do
              go s xs ret

  constrOnUnassigned _solver _this this2 lit = do
    let c = pbCoeffMap this2 IM.! (- lit)
    modifyIORef' (pbSlack this2) (+ c)

  isPBRepresentable _ = return True

  toPBLinAtLeast this = do
    return (pbTerms this, pbDegree this)

  isSatisfied solver this = do
    xs <- forM (pbTerms this) $ \(c,l) -> do
      v <- litValue solver l
      if v == lTrue
        then return c
        else return 0
    return $ sum xs >= pbDegree this

  constrWeight _ _ = return 0.5

  constrReadActivity this = readIORef (pbActivity this)

  constrWriteActivity this aval = writeIORef (pbActivity this) $! aval

{--------------------------------------------------------------------
  Pseudo Boolean Constraint (Pueblo)
--------------------------------------------------------------------}

data PBHandlerPueblo
  = PBHandlerPueblo
  { puebloTerms     :: !PBLinSum
  , puebloDegree    :: !Integer
  , puebloMaxSlack  :: !Integer
  , puebloWatches   :: !(IORef LitSet)
  , puebloWatchSum  :: !(IORef Integer)
  , puebloActivity  :: !(IORef Double)
  , puebloHash      :: !Int
  }

instance Eq PBHandlerPueblo where
  (==) = (==) `on` puebloWatchSum

instance Hashable PBHandlerPueblo where
  hash = puebloHash
  hashWithSalt = defaultHashWithSalt

puebloAMax :: PBHandlerPueblo -> Integer
puebloAMax this =
  case puebloTerms this of
    (c,_):_ -> c
    [] -> 0 -- should not happen?

newPBHandlerPueblo :: PBLinSum -> Integer -> Bool -> IO PBHandlerPueblo
newPBHandlerPueblo ts degree learnt = do
  let ts' = sortBy (flip compare `on` fst) ts
      slack = sum [c | (c,_) <- ts'] - degree
  ws   <- newIORef IS.empty
  wsum <- newIORef 0
  act  <- newIORef $! (if learnt then 0 else -1)
  return $ PBHandlerPueblo ts' degree slack ws wsum act (hash (ts,degree))

puebloGetWatchSum :: PBHandlerPueblo -> IO Integer
puebloGetWatchSum pb = readIORef (puebloWatchSum pb)

puebloWatch :: Solver -> SomeConstraintHandler -> PBHandlerPueblo -> PBLinTerm -> IO ()
puebloWatch solver constr !pb (c, lit) = do
  watchLit solver lit constr
  modifyIORef' (puebloWatches pb) (IS.insert lit)
  modifyIORef' (puebloWatchSum pb) (+c)

puebloUnwatch :: Solver -> PBHandlerPueblo -> PBLinTerm -> IO ()
puebloUnwatch _solver pb (c, lit) = do
  modifyIORef' (puebloWatches pb) (IS.delete lit)
  modifyIORef' (puebloWatchSum pb) (subtract c)

instance ConstraintHandler PBHandlerPueblo where
  toConstraintHandler = CHPBPueblo

  showConstraintHandler this = do
    return $ show (puebloTerms this) ++ " >= " ++ show (puebloDegree this)

  constrAttach solver this this2 = do
    bcpCheckEmpty solver
    ret <- puebloPropagate solver this this2

    -- register to watch recently falsified literals to recover
    -- "WatchSum >= puebloDegree this + puebloAMax this" when backtrack is performed.
    wsum <- puebloGetWatchSum this2
    unless (wsum >= puebloDegree this2 + puebloAMax this2) $ do
      let f m tm@(_,lit) = do
            val <- litValue solver lit
            if val == lFalse then do
              idx <- varAssignNo solver (litVar lit)
              return (IM.insert idx tm m)
            else
              return m
      xs <- liftM (map snd . IM.toDescList) $ foldM f IM.empty (puebloTerms this2)
      let g !_ [] = return ()
          g !s ((c,l):ts) = do
            addOnUnassigned solver this l
            if s+c >= puebloDegree this2 + puebloAMax this2 then return ()
            else g (s+c) ts
      g wsum xs

    return ret

  constrDetach solver this this2 = do
    ws <- readIORef (puebloWatches this2)
    forM_ (IS.toList ws) $ \l -> do
      unwatchLit solver l this

  constrIsLocked solver this this2 = do
    anyM (\(_,l) -> isReasonOf solver this l) (puebloTerms this2)

  constrPropagate solver this this2 falsifiedLit = do
    let t = fromJust $ find (\(_,l) -> l==falsifiedLit) (puebloTerms this2)
    puebloUnwatch solver this2 t
    ret <- puebloPropagate solver this this2
    wsum <- puebloGetWatchSum this2
    unless (wsum >= puebloDegree this2 + puebloAMax this2) $
      addOnUnassigned solver this falsifiedLit
    return ret

  constrReasonOf solver this l = do
    case l of
      Nothing -> do
        let p _ = return True
        f p (puebloMaxSlack this) (puebloTerms this)
      Just lit -> do
        idx <- varAssignNo solver (litVar lit)
        -- PB制約の場合には複数回unitになる可能性があり、
        -- litへの伝播以降に割り当てられたリテラルを含まないよう注意が必要
        let p lit2 =do
              idx2 <- varAssignNo solver (litVar lit2)
              return $ idx2 < idx
        let c = fst $ fromJust $ find (\(_,l) -> l == lit) (puebloTerms this)
        f p (puebloMaxSlack this - c) (puebloTerms this)
    where
      {-# INLINE f #-}
      f :: (Lit -> IO Bool) -> Integer -> PBLinSum -> IO [Lit]
      f p s xs = go s xs []
        where
          go :: Integer -> PBLinSum -> [Lit] -> IO [Lit]
          go s _ ret | s < 0 = return ret
          go _ [] _ = error "PBHandlerPueblo.constrReasonOf: should not happen"
          go s ((c,lit):xs) ret = do
            val <- litValue solver lit
            if val == lFalse then do
              b <- p lit
              if b
              then go (s - c) xs (lit:ret)
              else go s xs ret
            else do
              go s xs ret

  constrOnUnassigned solver this this2 lit = do
    let t = fromJust $ find (\(_,l) -> l == - lit) (puebloTerms this2)
    puebloWatch solver this this2 t

  isPBRepresentable _ = return True

  toPBLinAtLeast this = do
    return (puebloTerms this, puebloDegree this)

  isSatisfied solver this = do
    xs <- forM (puebloTerms this) $ \(c,l) -> do
      v <- litValue solver l
      if v == lTrue
        then return c
        else return 0
    return $ sum xs >= puebloDegree this

  constrWeight _ _ = return 0.5

  constrReadActivity this = readIORef (puebloActivity this)

  constrWriteActivity this aval = writeIORef (puebloActivity this) $! aval

puebloPropagate :: Solver -> SomeConstraintHandler -> PBHandlerPueblo -> IO Bool
puebloPropagate solver constr this = do
  puebloUpdateWatchSum solver constr this
  watchsum <- puebloGetWatchSum this
  if puebloDegree this + puebloAMax this <= watchsum then
    return True
  else if watchsum < puebloDegree this then do
    -- CONFLICT
    return False
  else do -- puebloDegree this <= watchsum < puebloDegree this + puebloAMax this
    -- UNIT PROPAGATION
    let f [] = return True
        f ((c,lit) : ts) = do
          watchsum' <- puebloGetWatchSum this
          if watchsum' - c >= puebloDegree this then
            return True
          else do
            val <- litValue solver lit
            when (val == lUndef) $ do
              b <- assignBy solver lit constr
              assert b $ return ()
            f ts
    f $ puebloTerms this

puebloUpdateWatchSum :: Solver -> SomeConstraintHandler -> PBHandlerPueblo -> IO ()
puebloUpdateWatchSum solver constr this = do
  let f [] = return ()
      f (t@(_,lit):ts) = do
        watchSum <- puebloGetWatchSum this
        if watchSum >= puebloDegree this + puebloAMax this then
          return ()
        else do
          val <- litValue solver lit
          watched <- liftM (lit `IS.member`) $ readIORef (puebloWatches this)
          when (val /= lFalse && not watched) $ do
            puebloWatch solver constr this t
          f ts
  f (puebloTerms this)

{--------------------------------------------------------------------
  XOR Clause
--------------------------------------------------------------------}

data XORClauseHandler
  = XORClauseHandler
  { xorLits :: !LitArray
  , xorActivity :: !(IORef Double)
  , xorHash :: !Int
  }

instance Eq XORClauseHandler where
  (==) = (==) `on` xorLits

instance Hashable XORClauseHandler where
  hash = xorHash
  hashWithSalt = defaultHashWithSalt

newXORClauseHandler :: [Lit] -> Bool -> IO XORClauseHandler
newXORClauseHandler ls learnt = do
  a <- newLitArray ls
  act <- newIORef $! (if learnt then 0 else -1)
  return (XORClauseHandler a act (hash ls))

instance ConstraintHandler XORClauseHandler where
  toConstraintHandler = CHXORClause

  showConstraintHandler this = do
    lits <- getLits (xorLits this)
    return ("XOR " ++ show lits)

  constrAttach solver this this2 = do
    -- BCP Queue should be empty at this point.
    -- If not, duplicated propagation happens.
    bcpCheckEmpty solver

    let a = xorLits this2
    size <- getLitArraySize a

    if size == 0 then do
      markBad solver
      return False
    else if size == 1 then do
      lit0 <- readLitArray a 0
      assignBy solver lit0 this
    else do
      ref <- newIORef 1
      let f i = do
            lit_i <- readLitArray a i
            val_i <- litValue solver lit_i
            if val_i == lUndef then
              return True
            else do
              j <- readIORef ref
              k <- findForWatch2 solver a j (size - 1)
              case k of
                -1 -> do
                  return False
                _ -> do
                  lit_k <- readLitArray a k
                  writeLitArray a i lit_k
                  writeLitArray a k lit_i
                  writeIORef ref $! (k+1)
                  return True

      b <- f 0
      if b then do
        lit0 <- readLitArray a 0
        watchVar solver (litVar lit0) this
        b2 <- f 1
        if b2 then do
          lit1 <- readLitArray a 1
          watchVar solver (litVar lit1) this
          return True
        else do -- UNIT
          -- We need to watch the most recently falsified literal
          (i,_) <- liftM (maximumBy (comparing snd)) $ forM [1..size-1] $ \l -> do
            lit <- readLitArray a l
            lv <- litLevel solver lit
            return (l,lv)
          lit1 <- readLitArray a 1
          liti <- readLitArray a i
          writeLitArray a 1 liti
          writeLitArray a i lit1
          watchVar solver (litVar liti) this
          -- lit0 ⊕ y
          y <- do
            ref' <- newIORef False
            forLoop 1 (<size) (+1) $ \j -> do
              lit_j <- readLitArray a j
              val_j <- litValue solver lit_j
              modifyIORef' ref' (/= fromJust (unliftBool val_j))
            readIORef ref'
          assignBy solver (if y then litNot lit0 else lit0) this -- should always succeed
      else do
        ls <- liftM (map fst . sortBy (flip (comparing snd))) $ forM [0..size-1] $ \l -> do
          lit <- readLitArray a l
          lv <- litLevel solver lit
          return (l,lv)
        forM_ (zip [0..] ls) $ \(i,lit) -> do
          writeLitArray a i lit
        lit0 <- readLitArray a 0
        lit1 <- readLitArray a 1
        watchVar solver (litVar lit0) this
        watchVar solver (litVar lit1) this
        isSatisfied solver this2

  constrDetach solver this this2 = do
    size <- getLitArraySize (xorLits this2)
    when (size >= 2) $ do
      lit0 <- readLitArray (xorLits this2) 0
      lit1 <- readLitArray (xorLits this2) 1
      unwatchVar solver (litVar lit0) this
      unwatchVar solver (litVar lit1) this

  constrIsLocked solver this this2 = do
    lit0 <- readLitArray (xorLits this2) 0
    lit1 <- readLitArray (xorLits this2) 1
    b0 <- isReasonOf solver this lit0
    b1 <- isReasonOf solver this lit1
    return $ b0 || b1

  constrPropagate !solver this this2 !falsifiedLit = do
    b <- constrIsLocked solver this this2
    if b then
      return True
    else do
      preprocess

      !lit0 <- readLitArray a 0
      !size <- getLitArraySize (xorLits this2)
      i <- findForWatch2 solver a 2 (size - 1)
      case i of
        -1 -> do
          when debugMode $ logIO solver $ do
             str <- showConstraintHandler this
             return $ printf "constrPropagate: %s is unit" str
          watchVar solver v this
          -- lit0 ⊕ y
          y <- do
            ref <- newIORef False
            forLoop 1 (<size) (+1) $ \j -> do
              lit_j <- readLitArray a j
              val_j <- litValue solver lit_j
              modifyIORef' ref (/= fromJust (unliftBool val_j))
            readIORef ref
          assignBy solver (if y then litNot lit0 else lit0) this
        _  -> do
          !lit1 <- readLitArray a 1
          !liti <- readLitArray a i
          writeLitArray a 1 liti
          writeLitArray a i lit1
          watchVar solver (litVar liti) this
          return True

    where
      v = litVar falsifiedLit
      a = xorLits this2

      preprocess :: IO ()
      preprocess = do
        !l0 <- readLitArray a 0
        !l1 <- readLitArray a 1
        assert (litVar l0 == v || litVar l1 == v) $ return ()
        when (litVar l0 == v) $ do
          writeLitArray a 0 l1
          writeLitArray a 1 l0

  constrReasonOf solver this l = do
    lits <- getLits (xorLits this)
    xs <-
      case l of
        Nothing -> mapM f lits
        Just lit -> do
         case lits of
           l1:ls -> do
             assert (litVar lit == litVar l1) $ return ()
             mapM f ls
           _ -> error "XORClauseHandler.constrReasonOf: should not happen"
    return xs
    where
      f :: Lit -> IO Lit
      f lit = do
        let v = litVar lit
        val <- varValue solver v
        return $ literal v (not (fromJust (unliftBool val)))

  constrOnUnassigned _solver _this _this2 _lit = return ()

  isPBRepresentable _ = return False

  toPBLinAtLeast _ = error "XORClauseHandler does not support toPBLinAtLeast"

  isSatisfied solver this = do
    lits <- getLits (xorLits this)
    vals <- mapM (litValue solver) lits
    let f x y
          | x == lUndef || y == lUndef = lUndef
          | otherwise = liftBool (x /= y)
    return $ foldl' f lFalse vals == lTrue

  constrIsProtected _ this = do
    size <- getLitArraySize (xorLits this)
    return $! size <= 2

  constrReadActivity this = readIORef (xorActivity this)

  constrWriteActivity this aval = writeIORef (xorActivity this) $! aval

basicAttachXORClauseHandler :: Solver -> XORClauseHandler -> IO Bool
basicAttachXORClauseHandler solver this = do
  lits <- getLits (xorLits this)
  let constr = toConstraintHandler this
  case lits of
    [] -> do
      markBad solver
      return False
    [l1] -> do
      assignBy solver l1 constr
    l1:l2:_ -> do
      watchVar solver (litVar l1) constr
      watchVar solver (litVar l2) constr
      return True

{--------------------------------------------------------------------
  Arbitrary Boolean Theory
--------------------------------------------------------------------}

setTheory :: Solver -> TheorySolver -> IO ()
setTheory solver tsolver = do
  d <- getDecisionLevel solver
  assert (d == levelRoot) $ return ()

  m <- readIORef (svTheorySolver solver)
  case m of
    Just _ -> do
      error $ "ToySolver.SAT.setTheory: cannot replace TheorySolver"
    Nothing -> do
      writeIORef (svTheorySolver solver) (Just tsolver)
      ret <- deduce solver
      case ret of
        Nothing -> return ()
        Just _ -> markBad solver

getTheory :: Solver -> IO (Maybe TheorySolver)
getTheory solver = readIORef (svTheorySolver solver)

deduceT :: Solver -> ExceptT SomeConstraintHandler IO ()
deduceT solver = do
  mt <- liftIO $ readIORef (svTheorySolver solver)
  case mt of
    Nothing -> return ()
    Just t -> do
      n <- liftIO $ Vec.getSize (svTrail solver)
      let h = CHTheory TheoryHandler
          callback l = assignBy solver l h
          loop i = do
            when (i < n) $ do
              l <- liftIO $ Vec.unsafeRead (svTrail solver) i
              ok <- liftIO $ thAssertLit t callback l
              if ok then
                loop (i+1)
              else
                throwE h
      loop =<< liftIO (readIOURef (svTheoryChecked solver))
      b2 <- liftIO $ thCheck t callback
      if b2 then do
        liftIO $ writeIOURef (svTheoryChecked solver) n
      else
        throwE h

data TheoryHandler = TheoryHandler deriving (Eq)

instance Hashable TheoryHandler where
  hash _ = hash ()
  hashWithSalt = defaultHashWithSalt

instance ConstraintHandler TheoryHandler where
  toConstraintHandler = CHTheory

  showConstraintHandler _this = return "TheoryHandler"

  constrAttach _solver _this _this2 = error "TheoryHandler.constrAttach"

  constrDetach _solver _this _this2 = return ()

  constrIsLocked _solver _this _this2 = return True

  constrPropagate _solver _this _this2 _falsifiedLit =  error "TheoryHandler.constrPropagate"

  constrReasonOf solver _this l = do
    Just t <- readIORef (svTheorySolver solver)
    lits <- thExplain t l
    return $ [-lit | lit <- lits]

  constrOnUnassigned _solver _this _this2 _lit = return ()

  isPBRepresentable _this = return False

  toPBLinAtLeast _this = error "TheoryHandler.toPBLinAtLeast"

  isSatisfied _solver _this = error "TheoryHandler.isSatisfied"

  constrIsProtected _solver _this = error "TheoryHandler.constrIsProtected"

  constrReadActivity _this = return 0

  constrWriteActivity _this _aval = return ()

{--------------------------------------------------------------------
  Restart strategy
--------------------------------------------------------------------}

mkRestartSeq :: RestartStrategy -> Int -> Double -> [Int]
mkRestartSeq MiniSATRestarts = miniSatRestartSeq
mkRestartSeq ArminRestarts   = arminRestartSeq
mkRestartSeq LubyRestarts    = lubyRestartSeq

miniSatRestartSeq :: Int -> Double -> [Int]
miniSatRestartSeq start inc = iterate (ceiling . (inc *) . fromIntegral) start

{-
miniSatRestartSeq :: Int -> Double -> [Int]
miniSatRestartSeq start inc = map round $ iterate (inc*) (fromIntegral start)
-}

arminRestartSeq :: Int -> Double -> [Int]
arminRestartSeq start inc = go (fromIntegral start) (fromIntegral start)
  where
    go !inner !outer = round inner : go inner' outer'
      where
        (inner',outer') =
          if inner >= outer
          then (fromIntegral start, outer * inc)
          else (inner * inc, outer)

lubyRestartSeq :: Int -> Double -> [Int]
lubyRestartSeq start inc = map (ceiling . (fromIntegral start *) . luby inc) [0..]

{-
  Finite subsequences of the Luby-sequence:

  0: 1
  1: 1 1 2
  2: 1 1 2 1 1 2 4
  3: 1 1 2 1 1 2 4 1 1 2 1 1 2 4 8
  ...


-}
luby :: Double -> Integer -> Double
luby y x = go2 size1 sequ1 x
  where
    -- Find the finite subsequence that contains index 'x', and the
    -- size of that subsequence:
    (size1, sequ1) = go 1 0

    go :: Integer -> Integer -> (Integer, Integer)
    go size sequ
      | size < x+1 = go (2*size+1) (sequ+1)
      | otherwise  = (size, sequ)

    go2 :: Integer -> Integer -> Integer -> Double
    go2 size sequ x2
      | size-1 /= x2 = let size' = (size-1) `div` 2 in go2 size' (sequ - 1) (x2 `mod` size')
      | otherwise = y ^ sequ


{--------------------------------------------------------------------
  utility
--------------------------------------------------------------------}

allM :: Monad m => (a -> m Bool) -> [a] -> m Bool
allM p = go
  where
    go [] = return True
    go (x:xs) = do
      b <- p x
      if b
        then go xs
        else return False

anyM :: Monad m => (a -> m Bool) -> [a] -> m Bool
anyM p = go
  where
    go [] = return False
    go (x:xs) = do
      b <- p x
      if b
        then return True
        else go xs

shift :: IORef [a] -> IO a
shift ref = do
  (x:xs) <- readIORef ref
  writeIORef ref xs
  return x

defaultHashWithSalt :: Hashable a => Int -> a -> Int
defaultHashWithSalt salt x = salt `combine` hash x
  where
    combine :: Int -> Int -> Int
    combine h1 h2 = (h1 * 16777619) `xor` h2

{--------------------------------------------------------------------
  debug
--------------------------------------------------------------------}

debugMode :: Bool
debugMode = False

checkSatisfied :: Solver -> IO ()
checkSatisfied solver = do
  cls <- readIORef (svConstrDB solver)
  forM_ cls $ \c -> do
    b <- isSatisfied solver c
    unless b $ do
      s <- showConstraintHandler c
      log solver $ "BUG: " ++ s ++ " is violated"

dumpVarActivity :: Solver -> IO ()
dumpVarActivity solver = do
  log solver "Variable activity:"
  vs <- variables solver
  forM_ vs $ \v -> do
    activity <- varActivity solver v
    log solver $ printf "activity(%d) = %d" v activity

dumpConstrActivity :: Solver -> IO ()
dumpConstrActivity solver = do
  log solver "Learnt constraints activity:"
  xs <- learntConstraints solver
  forM_ xs $ \c -> do
    s <- showConstraintHandler c
    aval <- constrReadActivity c
    log solver $ printf "activity(%s) = %f" s aval

-- | set callback function for receiving messages.
setLogger :: Solver -> (String -> IO ()) -> IO ()
setLogger solver logger = do
  writeIORef (svLogger solver) (Just logger)

log :: Solver -> String -> IO ()
log solver msg = logIO solver (return msg)

logIO :: Solver -> IO String -> IO ()
logIO solver action = do
  m <- readIORef (svLogger solver)
  case m of
    Nothing -> return ()
    Just logger -> action >>= logger<|MERGE_RESOLUTION|>--- conflicted
+++ resolved
@@ -801,15 +801,11 @@
 instance NewVar IO Solver where
   newVar :: Solver -> IO Var
   newVar solver = do
-<<<<<<< HEAD
     n <- Vec.getSize (svVarValue solver)
-=======
-    n <- Vec.getSize (svVarData solver)
 #if SIZEOF_HSINT > 4
     when (n == fromIntegral (maxBound :: PackedLit)) $ do
       error "cannot allocate more variables"
 #endif
->>>>>>> f6fe3ca0
     let v = n + 1
 
     Vec.push (svVarValue solver) (coerce lUndef)
