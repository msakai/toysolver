{-# OPTIONS_GHC -Wall #-}
{-# OPTIONS_HADDOCK show-extensions #-}
{-# LANGUAGE FlexibleContexts #-}
{-# LANGUAGE FlexibleInstances #-}
{-# LANGUAGE MultiParamTypeClasses #-}
-----------------------------------------------------------------------------
-- |
-- Module      :  ToySolver.SAT.Encoder.Cardinality
-- Copyright   :  (c) Masahiro Sakai 2019
-- License     :  BSD-style
--
-- Maintainer  :  masahiro.sakai@gmail.com
-- Stability   :  provisional
-- Portability :  non-portable
--
-----------------------------------------------------------------------------
module ToySolver.SAT.Encoder.Cardinality
  ( Encoder
  , Strategy (..)
  , newEncoder
  , newEncoderWithStrategy
  , encodeAtLeast

    -- XXX
  , TotalizerDefinitions
  , getTotalizerDefinitions
  , evalTotalizerDefinitions
  ) where

import Control.Monad.Primitive
import qualified ToySolver.SAT.Types as SAT
import qualified ToySolver.SAT.Encoder.Tseitin as Tseitin
import ToySolver.SAT.Encoder.Cardinality.Internal.Naive
import ToySolver.SAT.Encoder.Cardinality.Internal.ParallelCounter
<<<<<<< HEAD
import ToySolver.SAT.Encoder.PB.Internal.BDD as BDD
=======
import qualified ToySolver.SAT.Encoder.Cardinality.Internal.Totalizer as Totalizer
>>>>>>> edc2f56f

-- -------------------------------------------------------------------

-- XXX
data Encoder m = Encoder (Totalizer.Encoder m) Strategy

data Strategy
  = Naive
  | SequentialCounter
  | ParallelCounter
  | Totalizer
  deriving (Show, Eq, Ord, Enum, Bounded)
{-
"Sequential Counter" from "Towards an Optimal CNF Encoding of Boolean
Cardinality Constraints" is a special case of BDD-based encoding of
"Translating Pseudo-Boolean Constraints into SAT" (using the fact C→B
to represent ite(A,B,C) as (A∧B)∨C instead of (A∧B)∨(¬A∧C))?

http://www.carstensinz.de/papers/CP-2005.pdf
http://www.st.ewi.tudelft.nl/jsat/content/volume2/JSAT2_1_Een.pdf
-}

newEncoder :: PrimMonad m => Tseitin.Encoder m -> m (Encoder m)
newEncoder tseitin = newEncoderWithStrategy tseitin ParallelCounter

newEncoderWithStrategy :: PrimMonad m => Tseitin.Encoder m -> Strategy -> m (Encoder m)
newEncoderWithStrategy tseitin strategy = do
  base <- Totalizer.newEncoder tseitin
  return $ Encoder base strategy

type TotalizerDefinitions = Totalizer.Definitions

getTotalizerDefinitions :: PrimMonad m => Encoder m -> m TotalizerDefinitions
getTotalizerDefinitions (Encoder base _) = Totalizer.getDefinitions base

evalTotalizerDefinitions :: SAT.IModel m => m -> TotalizerDefinitions -> [(SAT.Var, Bool)]
evalTotalizerDefinitions m defs = Totalizer.evalDefinitions m defs

-- getTseitinEncoder :: Encoder m -> Tseitin.Encoder m
-- getTseitinEncoder (Encoder tseitin _) = tseitin

instance Monad m => SAT.NewVar m (Encoder m) where
  newVar   (Encoder base _) = SAT.newVar base
  newVars  (Encoder base _) = SAT.newVars base
  newVars_ (Encoder base _) = SAT.newVars_ base

instance Monad m => SAT.AddClause m (Encoder m) where
  addClause (Encoder base _) = SAT.addClause base

instance PrimMonad m => SAT.AddCardinality m (Encoder m) where
  addAtLeast (Encoder base@(Totalizer.Encoder tseitin _) strategy) lhs rhs
    | rhs <= 0  = return ()
    | otherwise =
        case strategy of
          Naive -> addAtLeastNaive tseitin (lhs,rhs)
          ParallelCounter -> addAtLeastParallelCounter tseitin (lhs,rhs)
<<<<<<< HEAD
          SequentialCounter -> BDD.addPBLinAtLeastBDD tseitin ([(1,l) | l <- lhs], fromIntegral rhs)
=======
          Totalizer -> Totalizer.addAtLeast base (lhs,rhs)
>>>>>>> edc2f56f

encodeAtLeast :: PrimMonad m => Encoder m -> SAT.AtLeast -> m SAT.Lit
encodeAtLeast (Encoder base@(Totalizer.Encoder tseitin _) strategy) =
  case strategy of
    Naive -> encodeAtLeastNaive tseitin
    ParallelCounter -> encodeAtLeastParallelCounter tseitin
<<<<<<< HEAD
    SequentialCounter -> \(lhs,rhs) -> BDD.encodePBLinAtLeastBDD tseitin ([(1,l) | l <- lhs], fromIntegral rhs)
=======
    Totalizer -> Totalizer.encodeAtLeast base
>>>>>>> edc2f56f
<|MERGE_RESOLUTION|>--- conflicted
+++ resolved
@@ -32,11 +32,8 @@
 import qualified ToySolver.SAT.Encoder.Tseitin as Tseitin
 import ToySolver.SAT.Encoder.Cardinality.Internal.Naive
 import ToySolver.SAT.Encoder.Cardinality.Internal.ParallelCounter
-<<<<<<< HEAD
 import ToySolver.SAT.Encoder.PB.Internal.BDD as BDD
-=======
 import qualified ToySolver.SAT.Encoder.Cardinality.Internal.Totalizer as Totalizer
->>>>>>> edc2f56f
 
 -- -------------------------------------------------------------------
 
@@ -93,19 +90,13 @@
         case strategy of
           Naive -> addAtLeastNaive tseitin (lhs,rhs)
           ParallelCounter -> addAtLeastParallelCounter tseitin (lhs,rhs)
-<<<<<<< HEAD
           SequentialCounter -> BDD.addPBLinAtLeastBDD tseitin ([(1,l) | l <- lhs], fromIntegral rhs)
-=======
           Totalizer -> Totalizer.addAtLeast base (lhs,rhs)
->>>>>>> edc2f56f
 
 encodeAtLeast :: PrimMonad m => Encoder m -> SAT.AtLeast -> m SAT.Lit
 encodeAtLeast (Encoder base@(Totalizer.Encoder tseitin _) strategy) =
   case strategy of
     Naive -> encodeAtLeastNaive tseitin
     ParallelCounter -> encodeAtLeastParallelCounter tseitin
-<<<<<<< HEAD
     SequentialCounter -> \(lhs,rhs) -> BDD.encodePBLinAtLeastBDD tseitin ([(1,l) | l <- lhs], fromIntegral rhs)
-=======
-    Totalizer -> Totalizer.encodeAtLeast base
->>>>>>> edc2f56f
+    Totalizer -> Totalizer.encodeAtLeast base