--- conflicted
+++ resolved
@@ -1,12 +1,7 @@
 cabal-version: 2.4
 Name:		toysolver
-<<<<<<< HEAD
-Version:	0.7.0
+Version:	0.8.0
 License:	BSD-3-Clause
-=======
-Version:	0.8.0
-License:	BSD3
->>>>>>> 10d18ad0
 License-File:	COPYING
 Author:		Masahiro Sakai (masahiro.sakai@gmail.com)
 Maintainer:	masahiro.sakai@gmail.com
