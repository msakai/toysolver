--- conflicted
+++ resolved
@@ -21,7 +21,6 @@
    CHANGELOG.markdown
    COPYING
    COPYING-GPL
-<<<<<<< HEAD
    misc/build_bdist_linux.sh
    misc/build_bdist_macos.sh
    misc/build_bdist_win32.sh
@@ -29,19 +28,7 @@
    misc/build_bdist_maxsat_evaluation.sh
    misc/build_bdist_pb_evaluation.sh
    misc/build_bdist_qbf_evaluation.sh
-=======
-   .ghci
-   .travis.yml
-   appveyor.yml
-   build_bdist_linux.sh
-   build_bdist_macos.sh
-   build_bdist_win32.sh
-   build_bdist_win64.sh
-   build_bdist_maxsat_evaluation.sh
-   build_bdist_pb_evaluation.sh
-   build_bdist_qbf_evaluation.sh
-   build_bdist_smtcomp.sh
->>>>>>> a5fe6a7e
+   misc/build_bdist_smtcomp.sh
    misc/maxsat/toysat/README.md
    misc/maxsat/toysat/toysat
    misc/maxsat/toysat_ls/README.md
